--- conflicted
+++ resolved
@@ -134,30 +134,8 @@
             trefr[nni] = t / nrep; // time in copying a whole tensor with size dim1
         }
 
-<<<<<<< HEAD
         std::fclose(f);
     }
-=======
-        Storage_handle stoh;
-        open_storage<Nd, Scalar>(filename, true /* allow writing */,
-#ifdef SUPERBBLAS_USE_MPI
-                                 MPI_COMM_WORLD,
-#endif
-                                 &stoh);
-
-        // Check storage
-        check_storage<Nd, Scalar>(stoh
-#ifdef SUPERBBLAS_USE_MPI
-                                  ,
-                                  MPI_COMM_WORLD
-#endif
-        );
-
-        // Load into tensor t1
-        if (dowrite) {
-            const Coor<Nd - 2> dimr{dim[M], dim[D], dim[T], dim[G], dim[S0], dim[S1]}; // mdtgsS
-            Coor<Nd - 2> stride = detail::get_strides(dimr, SlowToFast);
->>>>>>> bc6bd452
 
 #ifdef SUPERBBLAS_USE_MPI
     MPI_Barrier(MPI_COMM_WORLD);
@@ -184,7 +162,6 @@
 #ifdef SUPERBBLAS_USE_MPI
                                       MPI_COMM_WORLD,
 #endif
-<<<<<<< HEAD
                                       SlowToFast);
             for (int m = 0; m < dim[M]; ++m) {
                 const Coor<Nd - 1> from0{};
@@ -193,102 +170,6 @@
                 save<Nd - 1, Nd, Scalar, Scalar>(1.0, p0.data(), 1, "dtgsSnN", from0, dim0, dim0,
                                                  (const Scalar **)&ptr0, &ctx, "mdtgsSnN", from1,
                                                  stoh,
-=======
-                                      co);
-
-            // Store proper values to test the storage
-            {
-                PartitionStored<Nd - 1> p0 = basic_partitioning(dim0, procs0);
-                const Coor<Nd - 1> local_size0 = p0[rank][1];
-                std::size_t vol0 = detail::volume(local_size0);
-                Tensor t0(vol0);
-
-                Coor<Nd - 1> local_strides0 = detail::get_strides(local_size0, co);
-                Coor<Nd> strides1 = detail::get_strides(dim, co);
-                for (int m = 0; m < dim[M]; ++m) {
-                    const Coor<Nd - 1> from0{};
-                    const Coor<Nd> from1{m};
-                    Scalar *ptr0 = t0.data();
-                    for (std::size_t i = 0; i < vol0; ++i) {
-                        Coor<Nd - 1> c0 = index2coor(i, local_size0, local_strides0) + p0[rank][0];
-                        Coor<Nd> c{m};
-                        std::copy_n(c0.begin(), Nd - 1, c.begin() + 1);
-                        t0[i] = coor2index(c, dim, strides1);
-                    }
-                    save<Nd - 1, Nd, Scalar, Scalar>(1.0, p0.data(), 1, "dtgsSnN", from0, dim0,
-                                                     (const Scalar **)&ptr0, &ctx, "mdtgsSnN",
-                                                     from1, stoh,
-#ifdef SUPERBBLAS_USE_MPI
-                                                     MPI_COMM_WORLD,
-#endif
-                                                     co);
-                }
-
-                flush_storage(stoh);
-
-                if (rank == 0) {
-                    // The data of the only block should contain the numbers from zero to vol
-                    std::size_t padding_size = (8 - metadata.size() % 8) % 8;
-                    std::size_t header_size = sizeof(int) * 6 + metadata.size() + padding_size +
-                                              sizeof(double) * (Nd + 1);
-                    std::size_t disp = header_size + sizeof(double) * (2 + Nd * 2);
-                    std::ifstream f(filename, std::ios::binary);
-                    f.seekg(disp);
-                    Scalar s;
-                    for (std::size_t i = 0; i < vol; ++i) {
-                        f.read((char *)&s, sizeof(s));
-                        if (i != s.real()) throw std::runtime_error("Failing reading from storage");
-                    }
-                    f.close();
-                }
-            }
-
-            // Check metadata
-            {
-                values_datatype dtype;
-                std::vector<char> metadata0;
-                std::vector<IndexType> dim0;
-                read_storage_header(filename, co, dtype, metadata0, dim0);
-
-                if (std::string(metadata0.begin(), metadata0.end()) != metadata)
-                    throw std::runtime_error("Error recovering metadata");
-
-                if (std::vector<IndexType>(dim.begin(), dim.end()) != dim0)
-                    throw std::runtime_error("Error recovering tensor dimensions");
-
-                if (dtype != CDOUBLE)
-                    throw std::runtime_error("Error recovering the tensor datatype");
-            }
-
-            // Test the readings
-            {
-                const Coor<Nd - 2> dimr{dim[M], dim[D], dim[T], dim[G], dim[S0], dim[S1]}; // mdtgsS
-                Coor<Nd - 2> stridesr = detail::get_strides(dimr, co);
-                Coor<Nd> strides = detail::get_strides(dim, co);
-
-                for (auto n : nn) {
-                    Coor<2> dimnn{n, n};
-                    Coor<2> stridesnn = detail::get_strides(dimnn, co);
-
-                    // Create tensor t1 for reading the genprop on root process
-                    PartitionStored<2> p1(nprocs);
-                    p1[0][1] = Coor<2>{n, n};
-                    std::size_t vol1 = detail::volume(p1[rank][1]);
-                    Tensor t1(vol1);
-
-                    for (auto req : reqs) {
-                        Coor<Nd> from0{};
-                        std::copy_n(detail::index2coor(req, dimr, stridesr).begin(), Nd - 2,
-                                    from0.begin());
-                        Coor<Nd> size0{};
-                        for (auto &c : size0) c = 1;
-                        size0[Nd - 2] = size0[Nd - 1] = n;
-                        const Coor<2> from1{};
-                        Scalar *ptr1 = t1.data();
-                        for (std::size_t i = 0; i < vol1; ++i) t1[i] = -1;
-                        load<Nd, 2, Scalar, Scalar>(1.0, stoh, "mdtgsSnN", from0, size0, p1.data(),
-                                                    1, "nN", from1, &ptr1, &ctx,
->>>>>>> bc6bd452
 #ifdef SUPERBBLAS_USE_MPI
                                                  MPI_COMM_WORLD,
 #endif
@@ -308,32 +189,14 @@
     }
 
     Storage_handle stoh;
-    open_storage<Nd, Scalar>(filename,
+    open_storage<Nd, Scalar>(filename, true /* allow writing */,
 #ifdef SUPERBBLAS_USE_MPI
                              MPI_COMM_WORLD,
 #endif
                              &stoh);
 
-<<<<<<< HEAD
     // Check storage
     check_storage<Nd, Scalar>(stoh
-=======
-            // Store proper values to test the sparse storage
-            {
-                PartitionStored<Nd - 1> p0 = basic_partitioning(dim0, procs0);
-                const Coor<Nd - 1> local_size0 = p0[rank][1];
-                std::size_t vol0 = detail::volume(local_size0);
-                Tensor t0(vol0);
-
-                Coor<Nd - 1> local_strides0 = detail::get_strides(local_size0, co);
-                Coor<Nd> strides1 = detail::get_strides(dim, co);
-                for (int m = 0; m < dim[M]; ++m) {
-                    const Coor<Nd - 1> from0{};
-                    const Coor<Nd> from1{m};
-
-                    append_blocks<Nd - 1, Nd, Scalar>(p0.data(), nprocs, "dtgsSnN", {}, dim0,
-                                                      "mdtgsSnN", from1, stoh,
->>>>>>> bc6bd452
 #ifdef SUPERBBLAS_USE_MPI
                               ,
                               MPI_COMM_WORLD
@@ -354,7 +217,6 @@
             std::size_t vol1 = detail::volume(p1[rank][1]);
             vector<Scalar, XPU> t1(vol1, xpu);
 
-<<<<<<< HEAD
             double t = w_time();
             for (unsigned int rep = 0; rep < nrep; ++rep) {
                 for (auto req : reqs) {
@@ -368,36 +230,6 @@
                     Scalar *ptr1 = t1.data();
                     load<Nd, 2, Scalar, Scalar>(1.0, stoh, "mdtgsSnN", from0, size0, p1.data(), 1,
                                                 "nN", from1, dim1, &ptr1, &ctx,
-=======
-            // Test the readings
-            {
-                const Coor<Nd - 2> dimr{dim[M], dim[D], dim[T], dim[G], dim[S0], dim[S1]}; // mdtgsS
-                Coor<Nd - 2> stridesr = detail::get_strides(dimr, co);
-                Coor<Nd> strides = detail::get_strides(dim, co);
-
-                for (auto n : nn) {
-                    Coor<2> dimnn{n, n};
-                    Coor<2> stridesnn = detail::get_strides(dimnn, co);
-
-                    // Create tensor t1 for reading the genprop on root process
-                    PartitionStored<2> p1(nprocs);
-                    p1[0][1] = Coor<2>{n, n};
-                    std::size_t vol1 = detail::volume(p1[rank][1]);
-                    Tensor t1(vol1);
-
-                    for (auto req : reqs) {
-                        Coor<Nd> from0{};
-                        std::copy_n(detail::index2coor(req, dimr, stridesr).begin(), Nd - 2,
-                                    from0.begin());
-                        Coor<Nd> size0{};
-                        for (auto &c : size0) c = 1;
-                        size0[Nd - 2] = size0[Nd - 1] = n;
-                        const Coor<2> from1{};
-                        Scalar *ptr1 = t1.data();
-                        for (std::size_t i = 0; i < vol1; ++i) t1[i] = -1;
-                        load<Nd, 2, Scalar, Scalar>(1.0, stoh, "mdtgsSnN", from0, size0, p1.data(),
-                                                    1, "nN", from1, &ptr1, &ctx,
->>>>>>> bc6bd452
 #ifdef SUPERBBLAS_USE_MPI
                                                 MPI_COMM_WORLD,
 #endif
