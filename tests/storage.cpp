--- conflicted
+++ resolved
@@ -244,13 +244,8 @@
                                            MPI_COMM_WORLD,
 #endif
                                            &stoh);
-<<<<<<< HEAD
-                std::array<Coor<Nd>, 2> fs{Coor<Nd>{}, dim};
+                std::array<Coor<Nd>, 2> fs{Coor<Nd>{{}}, dim};
                 append_blocks<Nd, Scalar>(&fs, 1, dim, stoh,
-=======
-                std::array<Coor<Nd>, 2> fs{{{{}}, dim}};
-                append_blocks<Nd, Scalar>(&fs, 1, stoh,
->>>>>>> df429004
 #ifdef SUPERBBLAS_USE_MPI
                                           MPI_COMM_WORLD,
 #endif
@@ -607,13 +602,8 @@
                                    MPI_COMM_WORLD,
 #    endif
                                    &stoh);
-<<<<<<< HEAD
-        std::array<Coor<Nd>, 2> fs{Coor<Nd>{}, dim};
+        std::array<Coor<Nd>, 2> fs{{{}}, dim};
         append_blocks<Nd, Scalar>(&fs, 1, dim, stoh,
-=======
-        std::array<Coor<Nd>, 2> fs{{{}}, dim}};
-        append_blocks<Nd, Scalar>(&fs, 1, stoh,
->>>>>>> df429004
 #    ifdef SUPERBBLAS_USE_MPI
                                   MPI_COMM_WORLD,
 #    endif
