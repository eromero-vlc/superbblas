#ifndef __SUPERBBLAS_TENSOR__
#define __SUPERBBLAS_TENSOR__

#include "cache.h"
#include "copy_n.h"
#include <algorithm>
#include <array>
#include <cassert>
#include <cstring>
#include <iterator>
#include <limits>
#include <map>
#include <sstream>
#include <stdexcept>
#include <string>
#include <type_traits>
#include <unordered_map>
#include <utility>
#include <vector>

//////////////////////
// NOTE:
// Functions in this file that uses `thrust` should be instrumented to remove the dependency from
// `thrust` when the superbblas library is used not as header-only. Use the macro `IMPL` to hide
// the definition of functions using `thrust` and use DECL_... macros to generate template
// instantiations to be included in the library.

#ifdef SUPERBBLAS_CREATING_LIB

#    define COOR_DIMS                                                                              \
        1, 2, 3, 4, 5, 6, 7, 8, 9, 10, 11, 12, 13, 14, 15, 16, 17, 18, 19, 20, 21, 22, 23, 24, 25, \
            26, 27, 28, 29, 30, 31, 32, 33, 34, 35, 36

#    ifdef SUPERBBLAS_USE_GPU
#        define XPUS detail::Cpu, detail::Gpu
#    else
#        define XPUS detail::Cpu
#    endif

/// Generate template instantiations for get_permutation function with template parameters IndexType and Nd

#    define DECL_PERM(...)                                                                         \
        EMIT REPLACE1(get_permutation, superbblas::detail::get_permutation<IndexType, Nd>)         \
            REPLACE_IndexType REPLACE(Nd, COOR_DIMS) template __VA_ARGS__;

/// Generate template instantiations for local_copy_normalize functions with template parameters T and Q

#    define DECL_LOCAL_COPY_NORMALIZE_T_Q(...)                                                     \
        EMIT REPLACE1(                                                                             \
            local_copy_normalize,                                                                  \
            superbblas::detail::local_copy_normalize<IndexType, Nd, T, Q, XPU0, XPU1, EWOP>)       \
            REPLACE_IndexType REPLACE(Nd, COOR_DIMS) REPLACE_T_Q REPLACE(XPU0, XPUS)               \
                REPLACE(XPU1, XPUS) REPLACE_EWOP template __VA_ARGS__;
#else
#    define DECL_PERM(...) __VA_ARGS__
#    define DECL_LOCAL_COPY_NORMALIZE_T_Q(...) __VA_ARGS__
#endif

namespace superbblas {

    /// Coordinate Index type
    using IndexType = int;
    /// Coordinate type
    template <std::size_t Nd, typename Idx = IndexType> using Coor = std::array<Idx, Nd>;
    /// Vector of dimension labels
    template <std::size_t Nd> using Order = std::array<char, Nd>;
    /// Mask/boolean element: use a type that work with BLAS
    using MaskType = float;

    /// How the coordinates are translates into positions in the tensor
    enum CoorOrder {
        SlowToFast, ///< The first coordinate runs the slowest and the last runs the fastest
        FastToSlow  ///< The first coordinate runs the fastest and the first runs the slowest
    };

    /// Action on the destination elements
    enum CopyAdd {
        Copy, ///< Copy the origin values into the destination tensor
        Add   ///< Add the origin values into the destination tensor
    };

    namespace detail {

#ifdef SUPERBBLAS_USE_THRUST

        /// Thrust does not support std::array container; here we implement a quick-and-dirty array container based on tuples

        template <typename T, std::size_t N> struct tarray;
        template <typename T, std::size_t N> struct tarray {
            static const std::size_t size_left = (N + 1) / 2;
            static const std::size_t size_right = N - size_left;
            tarray<T, size_left> left;
            tarray<T, size_right> right;
        };
        template <typename T> struct tarray<T, 0ul> {};
        template <typename T> struct tarray<T, 1ul> { T leaf; };

        /// Return the I-th element on a tarray
        /// \tparam I: index of the element to return
        /// \param t: input array

        template <std::size_t I, typename T, std::size_t N,
                  typename std::enable_if<(I > 0 && I < N), bool>::type = true>
        inline __HOST__ __DEVICE__ T &tget(tarray<T, N> &t) {
            return (I < t.size_left ? tget<I>(t.left) : tget<I - t.size_left>(t.right));
        }

        template <std::size_t I, typename T, std::size_t N,
                  typename std::enable_if<(I == 0 && N == 1), bool>::type = true>
        inline __HOST__ __DEVICE__ T &tget(tarray<T, N> &t) {
            return t.leaf;
        }

        /// Return the i-th element on a tarray
        /// \param i: index of the element to return
        /// \param t: input array

        template <typename T, typename Indx, std::size_t N,
                  typename std::enable_if<(N > 1), bool>::type = true>
        inline __HOST__ __DEVICE__ T tget(Indx i, const tarray<T, N> &t) {
            return (i < Indx(t.size_left) ? tget(i, t.left) : tget(i - (Indx)t.size_left, t.right));
        }

        template <typename T, typename Indx, std::size_t N,
                  typename std::enable_if<(N == 1), bool>::type = true>
        inline __HOST__ __DEVICE__ T tget(Indx i, const tarray<T, N> &t) {
            return (i == 0 ? t.leaf : T{0});
        }

        /// Coordinate based on tarray
        /// \tparam Nd: number of dimensions

        template <std::size_t Nd, typename Idx = IndexType> using TCoor = tarray<Idx, Nd>;
#endif

        /// Vector of `IndexType`
        template <typename XPU> using Indices = vector<IndexType, XPU>;
        template <typename IndexType, typename XPU> using IndicesT = vector<IndexType, XPU>;

        /// Mask vector
        template <typename XPU> using Mask = vector<MaskType, XPU>;

        //
        // Auxiliary functions
        //

        template <typename T, std::size_t Na, std::size_t Nb,
                  typename std::enable_if<Na != Nb, bool>::type = true>
        bool operator==(const std::array<T, Na> &, const std::array<T, Nb> &) {
            return false;
        }

        template <typename T, std::size_t N>
        std::array<T, N> operator-(const std::array<T, N> &a, const std::array<T, N> &b) {
            std::array<T, N> r;
            for (std::size_t i = 0; i < N; i++) r[i] = a[i] - b[i];
            return r;
        }

        template <typename T, std::size_t N>
        std::array<T, N> operator/(const std::array<T, N> &a, const std::array<T, N> &b) {
            std::array<T, N> r;
            for (std::size_t i = 0; i < N; i++) r[i] = a[i] / b[i];
            return r;
        }

        template <typename T, std::size_t N>
        bool all_less_or_equal(const std::array<T, N> &a, const std::array<T, N> &b) {
            for (std::size_t i = 0; i < N; i++)
                if (a[i] > b[i]) return false;
            return true;
        }

        template <typename T, std::size_t N>
        std::array<T, N> min_each(const std::array<T, N> &a, const std::array<T, N> &b) {
            std::array<T, N> r;
            for (std::size_t i = 0; i < N; i++) r[i] = std::min(a[i], b[i]);
            return r;
        }

        template <typename T, std::size_t N>
        std::array<T, N> max_each(const std::array<T, N> &a, const std::array<T, N> &b) {
            std::array<T, N> r;
            for (std::size_t i = 0; i < N; i++) r[i] = std::max(a[i], b[i]);
            return r;
        }

        template <typename T, std::size_t N> std::array<T, N> reverse(const std::array<T, N> v) {
            std::array<T, N> r = v;
            std::reverse(r.begin(), r.end());
            return r;
        }

        template <typename T, std::size_t N>
        std::array<T, N> reverse(const std::array<T, N> v, const std::size_t n) {
            std::array<T, N> r = v;
            std::reverse(r.begin(), r.begin() + n);
            return r;
        }

        template <std::size_t N> Coor<N> ones() {
            Coor<N> r;
            for (auto &c : r) c = 1;
            return r;
        }

#ifdef SUPERBBLAS_USE_THRUST
        struct ns_plus_aux {
            template <std::size_t Nd, typename std::enable_if<(Nd > 1), bool>::type = true>
            static __HOST__ __DEVICE__ inline TCoor<Nd> plus_aux(const TCoor<Nd> &a,
                                                                 const TCoor<Nd> &b) {
                return {plus_aux(a.left, b.left), plus_aux(a.right, b.right)};
            }

            template <std::size_t Nd, typename std::enable_if<(Nd == 1), bool>::type = true>
            static __HOST__ __DEVICE__ inline TCoor<Nd> plus_aux(const TCoor<Nd> &a,
                                                                 const TCoor<Nd> &b) {
                return {a.leaf + b.leaf};
            }
        };

        /// Add two arrays
        /// \param a: first array to add
        /// \param b: second array to add

        template <std::size_t Nd>
        __HOST__ __DEVICE__ inline TCoor<Nd> tplus(TCoor<Nd> a, TCoor<Nd> b) {
            return ns_plus_aux::plus_aux(a, b);
        }

        struct ns_toTCoor_aux {
            template <std::size_t I, std::size_t Nr, std::size_t N, typename IndexType,
                      typename std::enable_if<(I < N && 1 < Nr), bool>::type = true>
            static inline TCoor<Nr, IndexType> toTCoor_aux(const Coor<N, IndexType> &a) {
                const auto sl = TCoor<Nr, IndexType>::size_left;
                const auto sr = TCoor<Nr, IndexType>::size_right;
                return {toTCoor_aux<I, sl>(a), toTCoor_aux<I + sl, sr>(a)};
            }

            template <std::size_t I, std::size_t Nr, std::size_t N, typename IndexType,
                      typename std::enable_if<(I < N && 1 == Nr), bool>::type = true>
            static inline TCoor<Nr, IndexType> toTCoor_aux(const Coor<N, IndexType> &a) {
                return {a[I]};
            }
        };

        /// Convert from Coor to TCoor
        /// \param a: input coordinate

        template <std::size_t Nd, typename IndexType>
        inline TCoor<Nd, IndexType> toTCoor(const Coor<Nd, IndexType> &a) {
            return ns_toTCoor_aux::toTCoor_aux<0, Nd>(a);
        }
#endif

        /// Return whether the point is in the interval
        /// \param from: first coordinate in the interval
        /// \param size: number of consecutive elements in the interval in each direction
        /// \param dim: tensor dimensions
        /// \param coor: coordinate to evaluate whether it is in the interval

        template <std::size_t N, typename IndexType>
        bool is_in_interval(const Coor<N, IndexType> &from, const Coor<N, IndexType> &size,
                            const Coor<N, IndexType> &dim, const Coor<N, IndexType> &coor) {
            for (std::size_t i = 0; i < N; i++)
                if (!((from[i] <= coor[i] && coor[i] < from[i] + size[i]) ||
                      (from[i] <= coor[i] + dim[i] && coor[i] + dim[i] < from[i] + size[i])))
                    return false;
            return true;
        }

        /// Return an array from a string
        /// \param v: input string
        /// \param name: name of the variable

        template <std::size_t Nd, typename T>
        std::array<T, Nd> toArray(const T *v, const char *name) {
            if ((v == nullptr && Nd > 0) || std::strlen(v) != Nd) {
                std::stringstream ss;
                ss << "The length of the order should match the template argument; argument `"
                   << name << "` should have length " << Nd;
                throw std::runtime_error(ss.str());
            }
            std::array<T, Nd> r;
            std::copy_n(v, Nd, r.begin());
            return r;
        }

        /// Return the jumps to the next consecutive element in each dimension
        /// \param dim: lattice dimension
        /// \param co: coordinate linearization order

        template <typename SIdx, std::size_t Nd, typename CIdx>
        Coor<Nd, SIdx> get_strides(const Coor<Nd, CIdx> dim, CoorOrder co) {
            Coor<Nd, SIdx> p;
            if (Nd > 0) {
                if (co == SlowToFast) {
                    // p(i) = prod(dim(end:-1:i))
                    p.back() = 1;
                    for (std::size_t i = p.size() - 1; i >= 1; i--) p[i - 1] = p[i] * dim[i];
                } else {
                    // p(i) = prod(dim(1:i))
                    p[0] = 1;
                    for (std::size_t i = 1; i < Nd; ++i) p[i] = p[i - 1] * dim[i - 1];
                }
            }
            return p;
        }

        /// Return the index associated to a coordinate
        /// \param coors: input coordinate
        /// \param dim: lattice dimensions
        /// \param stride: jump to get to the next coordinate in each dimension

        template <std::size_t Nd, typename CIdx, typename SIdx>
        SIdx coor2index(const Coor<Nd, CIdx> &coor, const Coor<Nd, CIdx> &dim,
                        const Coor<Nd, SIdx> &stride) {
            IndexType r = 0;
            for (std::size_t j = 0; j < Nd; j++) r += (coor[j] % dim[j]) * stride[j];
            return r;
        }

#ifdef SUPERBBLAS_USE_THRUST
        template <std::size_t Nd, typename CIdx, typename SIdx,
                  typename std::enable_if<(Nd > 1), bool>::type = true>
        __HOST__ __DEVICE__ SIdx coor2index(const TCoor<Nd, CIdx> &coor, const TCoor<Nd, CIdx> &dim,
                                            const TCoor<Nd, SIdx> &stride) {
            return coor2index(coor.left, dim.left, stride.left) +
                   coor2index(coor.right, dim.right, stride.right);
        }

        template <std::size_t Nd, typename CIdx, typename SIdx,
                  typename std::enable_if<(Nd == 1), bool>::type = true>
        __HOST__ __DEVICE__ SIdx coor2index(const TCoor<Nd, CIdx> &coor, const TCoor<Nd, CIdx> &dim,
                                            const TCoor<Nd, SIdx> &stride) {
            return (coor.leaf % dim.leaf) * stride.leaf;
        }
#endif

        /// Return the coordinate associated to an index
        /// \param index: input vertex index
        /// \param dim: lattice dimensions
        /// \param stride: jump to get to the next coordinate in each dimension

        template <std::size_t Nd, typename CIdx, typename SIdx>
        inline Coor<Nd, CIdx> index2coor(const SIdx &index, const Coor<Nd, CIdx> &dim,
                                         const Coor<Nd, SIdx> &stride) {
            Coor<Nd, CIdx> r;
            for (std::size_t j = 0; j < Nd; j++) r[j] = (index / stride[j]) % (SIdx)dim[j];
            return r;
        }

#ifdef SUPERBBLAS_USE_THRUST
        struct ns_index2coor_aux {
            template <std::size_t Nd, typename CIdx, typename SIdx,
                      typename std::enable_if<(Nd > 1), bool>::type = true>
            static __HOST__ __DEVICE__ inline TCoor<Nd, CIdx>
            index2coor(SIdx index, const TCoor<Nd, CIdx> &dim, const TCoor<Nd, SIdx> &stride) {
                return {index2coor(index, dim.left, stride.left),
                        index2coor(index, dim.right, stride.right)};
            }

            template <std::size_t Nd, typename CIdx, typename SIdx,
                      typename std::enable_if<(Nd == 1), bool>::type = true>
            static __HOST__ __DEVICE__ inline TCoor<Nd, CIdx>
            index2coor(SIdx index, const TCoor<Nd, CIdx> &dim, const TCoor<Nd, SIdx> &stride) {
                return {(CIdx)((index / stride.leaf) % (SIdx)dim.leaf)};
            }
        };

        template <std::size_t Nd, typename CIdx, typename SIdx>
        __HOST__ __DEVICE__ inline TCoor<Nd, CIdx>
        index2coor(SIdx index, const TCoor<Nd, CIdx> &dim, const TCoor<Nd, SIdx> &stride) {
            return ns_index2coor_aux::index2coor(index, dim, stride);
        }
#endif

        /// Check all dimension labels are distinct
        /// \param order: dimension labels
        ///
        /// Return whether all label dimension are distinct

        template <typename Vector> bool check_order(const Vector &order) {
            for (std::size_t i = 0; i < order.size(); ++i)
                if (std::find(order.begin() + i + 1, order.end(), order[i]) != order.end())
                    return false;
            return true;
        }

        /// Return the number of vertices in a lattice
        /// \param dim: lattice dimensions

        template <std::size_t Nd> std::size_t volume(const Coor<Nd> &dim) {
            if (dim.size() <= 0) return 0;

            std::size_t vol = dim[0];
            for (std::size_t i = 1; i < dim.size(); ++i) vol *= dim[i];
            return vol;
        }

        /// Return the number of vertices in a sublattice
        /// \param order: dimension labels
        /// \param dim: lattice dimensions
        /// \param starts_with: the first label of the sublattice
        /// \param size: number of consecutive dimension of the sublattice

        template <std::size_t Nd>
        std::size_t volume(typename Coor<Nd>::const_iterator begin,
                           typename Coor<Nd>::const_iterator end) {
            if (begin == end) return 0;

            std::size_t vol = 1;
            while (begin != end) {
                vol *= *begin;
                ++begin;
            }

            return vol;
        }

        /// Return a new array {coor[perm[0]], coor[perm[1]], ...}
        /// \param coor: input array
        /// \param perm: permutation
        /// \param black: value to set when perm[i] < 0
        ///
        /// NOTE: the output array will have zero on negative elements of `perm`.

        template <std::size_t Nd0, std::size_t Nd1>
        Coor<Nd1> reorder_coor(const Coor<Nd0> &coor, const Coor<Nd1> &perm, IndexType blanck = 0) {
            Coor<Nd1> r;
            for (std::size_t i = 0; i < Nd1; ++i) r[i] = perm[i] >= 0 ? coor[perm[i]] : blanck;
            return r;
        }

#ifdef SUPERBBLAS_USE_THRUST
        struct ns_reorder_coor_aux {
            template <std::size_t Nd0, std::size_t Nd1,
                      typename std::enable_if<(Nd1 > 1), bool>::type = true>
            static __HOST__ __DEVICE__ inline TCoor<Nd1>
            reorder_coor(const TCoor<Nd0> &coor, const TCoor<Nd1> &perm, IndexType blanck) {
                return {reorder_coor(coor, perm.left, blanck),
                        reorder_coor(coor, perm.right, blanck)};
            }

            template <std::size_t Nd0, std::size_t Nd1,
                      typename std::enable_if<(Nd1 == 1), bool>::type = true>
            static __HOST__ __DEVICE__ inline TCoor<Nd1>
            reorder_coor(const TCoor<Nd0> &coor, const TCoor<Nd1> &perm, IndexType blanck) {
                return {(perm.leaf >= 0 ? tget(perm.leaf, coor) : blanck)};
            }
        };

        template <std::size_t Nd0, std::size_t Nd1>
        __HOST__ __DEVICE__ inline TCoor<Nd1>
        reorder_coor(const TCoor<Nd0> &coor, const TCoor<Nd1> &perm, IndexType blanck = 0) {
            return ns_reorder_coor_aux::reorder_coor(coor, perm, blanck);
        }
#endif

        /// Check that there exists a permutation from the first tensor to the second
        /// \param o0: dimension labels
        /// \param dim0: dimension size for o0
        /// \param o1: dimension labels
        ///
        /// Return whether all labels with dimension size greater than one in o0 are also in o1 and
        /// and the dimension of the first is smaller or equal than the second

        template <std::size_t Nd0, std::size_t Nd1>
        bool is_a_subset_of(Order<Nd0> o0, Coor<Nd0> dim0, Order<Nd1> o1) {
            for (std::size_t i = 0; i < o0.size(); ++i)
                if (dim0[i] > 1 && std::find(o1.begin(), o1.end(), o0[i]) == o1.end()) return false;
            return true;
        }

        /// Return a permutation that transform an o0 coordinate into an o1 coordinate
        /// \param o0: source dimension labels
        /// \param o1: destination dimension labels
        ///
        /// NOTE: the permutation can be used in function `reorder_coor`.

        template <std::size_t Nd0, std::size_t Nd1>
        Coor<Nd1> find_permutation(const Order<Nd0> &o0, const Order<Nd1> &o1) {
            Coor<Nd1> r;
            for (std::size_t i = 0; i < Nd1; ++i) {
                const auto j = std::find(o0.begin(), o0.end(), o1[i]);
                r[i] = (j != o0.end() ? j - o0.begin() : -1);
            }
            return r;
        }

        /// Check that all values are positive
        /// \param from: coordinates to check

        template <std::size_t Nd> bool check_positive(const Coor<Nd> &from) {
            return all_less_or_equal({}, from);
        }

        /// Check that the copy operation is possible
        /// \param o0: dimension labels for the origin tensor
        /// \param from0: first coordinate to copy from the origin tensor
        /// \param size0: first coordinate not to copy from the origin tensor
        /// \param dim0: dimension size for the origin tensor
        /// \param o1: dimension labels for the destination tensor
        /// \param dim1: dimension size for the destination tensor

        template <std::size_t Nd0, std::size_t Nd1>
        bool check_isomorphic(const Order<Nd0> &o0, const Coor<Nd0> &size0, const Coor<Nd0> &dim0,
                              const Order<Nd1> &o1, const Coor<Nd1> dim1) {

            if (!(check_order(o0) && check_order(o1) && check_positive<Nd0>(size0) &&
                  all_less_or_equal(size0, dim0) && is_a_subset_of<Nd0, Nd1>(o0, size0, o1)))
                return false;
            if (volume(size0) == 0) return true;

            Coor<Nd1> perm0 = find_permutation<Nd0, Nd1>(o0, o1);
            Coor<Nd1> size1 = reorder_coor<Nd0, Nd1>(size0, perm0, 1);
            return all_less_or_equal(size1, dim1);
        }

        //
        // Hash for tuples and arrays
        //

        template <typename T> struct Hash {
            template <typename U = T,
                      typename std::enable_if<!std::is_enum<U>::value, bool>::type = true>
            static std::size_t hash(U const &t) noexcept {
                return std::hash<T>{}(t);
            }
            template <typename U = T,
                      typename std::enable_if<std::is_enum<U>::value, bool>::type = true>
            static std::size_t hash(T const &t) noexcept {
                return std::size_t(t);
            }
        };

        template <typename T> struct Hash<const T> {
            static std::size_t hash(T const &t) noexcept { return Hash<T>::hash(t); }
        };

        /// Extend hash to std::array
        template <typename T, std::size_t N> struct Hash<std::array<T, N>> {
            static std::size_t hash(std::array<T, N> const &t) noexcept {
                std::size_t r = 12345;
                for (std::size_t i = 0; i < N; ++i) r = r ^ Hash<T>::hash(t[i]);
                return r;
            }
        };

        /// Extend hash to std::complex
        template <typename T> struct Hash<std::complex<T>> {
            static std::size_t hash(std::complex<T> const &t) noexcept {
                return Hash<std::array<T, 2>>::hash(std::array<T, 2>{std::real(t), std::imag(t)});
            }
        };

        template <class Tuple> struct TupleHash;

        /// Extend Hash for std::tuple

        template <typename... Ts> struct Hash<std::tuple<Ts...>> {
            static std::size_t hash(std::tuple<Ts...> const &t) noexcept {
                return TupleHash<std::tuple<Ts...>>{}(t);
            }
        };

        /// Extend Hash for vector<T, Cpu>

        template <typename T> struct Hash<vector<T, Cpu>> {
            static std::size_t hash(vector<T, Cpu> const &t) noexcept {
                std::size_t r = 12345;
                for (std::size_t i = 0; i < t.size(); ++i) r = r ^ Hash<T>::hash(t[i]);
                return r;
            }
        };

        /// Extend Hash for std::vector<T>

        template <typename T> struct Hash<std::vector<T>> {
            static std::size_t hash(std::vector<T> const &t) noexcept {
                std::size_t r = 12345;
                for (std::size_t i = 0; i < t.size(); ++i) r = r ^ Hash<T>::hash(t[i]);
                return r;
            }
        };

        template <class Tuple, std::size_t N> struct TupleHashHelp {
            static std::size_t hash(Tuple const &t) noexcept {
                return Hash<typename std::tuple_element<N, Tuple>::type>::hash(std::get<N>(t)) ^
                       TupleHashHelp<Tuple, N - 1>::hash(t);
            }
        };

        template <class Tuple> struct TupleHashHelp<Tuple, 0> {
            static std::size_t hash(Tuple const &t) noexcept {
                return Hash<typename std::tuple_element<0, Tuple>::type>::hash(std::get<0>(t));
            }
        };

        /// Hash for tuples

        template <class... TupleItems> struct TupleHash<typename std::tuple<TupleItems...>> {
            using Tuple = typename std::tuple<TupleItems...>;
            std::size_t operator()(Tuple const &t) const noexcept {
                return TupleHashHelp<Tuple, std::tuple_size<Tuple>::value - 1>::hash(t);
            }
        };

        template <typename T> struct TupleHash<vector<T, Cpu>> {
            using type = vector<T, Cpu>;
            std::size_t operator()(type const &t) const noexcept { return Hash<type>::hash(t); }
        };

        /// Return the memory footprint of an object
        /// \param v: input object

        template <typename T> std::size_t storageSize(const T &) { return sizeof(T); }

        template <typename T, typename XPU> std::size_t storageSize(const vector<T, XPU> &v) {
            return sizeof(T) * v.size();
        }

        template <typename T> std::size_t storageSize(const std::vector<T> &v) {
            std::size_t s = 0;
            for (const auto &it : v) s += storageSize(it);
            return s;
        }

        /// Check that all dimensions with the same label has the same size
        template <std::size_t Nd0, std::size_t Nd1, std::size_t Ndo>
        bool check_dimensions(const Order<Nd0> &o0, const Coor<Nd0> &dim0, const Order<Nd1> &o1,
                              const Coor<Nd1> &dim1, const Order<Ndo> &o_r, const Coor<Ndo> &dimr) {
            std::map<char, IndexType> m;
            for (std::size_t i = 0; i < Nd0; ++i) m[o0[i]] = dim0[i];
            for (std::size_t i = 0; i < Nd1; ++i) {
                auto it = m.find(o1[i]);
                if (it != m.end()) {
                    if (it->second != dim1[i]) return false;
                } else {
                    m[o1[i]] = dim1[i];
                }
            }
            for (std::size_t i = 0; i < Ndo; ++i) {
                auto it = m.find(o_r[i]);
                if (it != m.end()) {
                    if (it->second != dimr[i]) return false;
                } else {
                    m[o_r[i]] = dimr[i];
                }
            }
            return true;
        }

#ifdef SUPERBBLAS_USE_GPU
        /// Return a copy of the given tensor with an allocation stream suitable to be stored
        /// in cache
        /// \param v: vector to store
        ///
        /// NOTE: the allocation streams are the ones that live forever, while the regular
        /// streams can come from coflow and be destroy anytime.

        template <typename T> vector<T, Gpu> archive(const vector<T, Gpu> &v) {
            if (getStream(v.ctx()) == getAllocStream(v.ctx())) return v;
            vector<T, Gpu> r(v.size(), v.ctx().withNewStream(getAllocStream(v.ctx())));
            copy_n(v.data(), v.ctx(), v.size(), r.data(), r.ctx());
            return r;
        }
#endif // SUPERBBLAS_USE_GPU

        template <typename T> vector<T, Cpu> archive(const vector<T, Cpu> &v) { return v; }

        template <typename T> std::vector<T> archive(const std::vector<T> &v) {
            std::vector<T> r;
            r.resize(v.size());
            for (std::size_t i = 0; i < v.size(); ++i) r[i] = archive(v[i]);
            return r;
        }

        /// Copy the content of tensor v0 into v1
        /// \param o0: dimension labels for the origin tensor
        /// \param from0: first coordinate to copy from the origin tensor
        /// \param size0: number of coordinates to copy in each direction
        /// \param dim0: dimension size for the origin tensor
        /// \param o1: dimension labels for the destination tensor
        /// \param from1: coordinate in destination tensor where first coordinate from origin tensor is copied
        /// \param dim1: dimension size for the destination tensor
        /// \param co: coordinate linearization order
        /// \param new_disp0: (out) implicit index shift in the origin tensor
        /// \param new_from0: (out) first coordinate to copy after the implicit shift for the origin tensor
        /// \param new_size: (out) number of coordinates to copy in each dimension
        /// \param new_dim0: (out) origin tensor size
        /// \param new_strides0: (out) strides for the origin tensor
        /// \param new_disp1: (out) implicit index shift in the destination tensor
        /// \param new_from1: (out) first coordinate to copy after the implicit shift for the destination tensor
        /// \param new_dim1: (out) destination tensor size
        /// \param new_strides0: (out) strides for the destination tensor
        /// \param nblock: (out) the first `nblock` dimensions are equivalent to a trivial permutation
        ///
        /// This function translates the copy of a subtensor into another subtensor with possibly different
        /// ordering and number of dimensions into the copy of a subtensor into another one with the same
        /// number of dimensions. The origin and destination tensor dimensions are rearrange in order to
        /// coincided, and the `ordering` of each tensor is capture by taking a different element in the vector as
        /// the first tensor element (`new_disp0` and `new_disp`) and the `strides`. We only need to consider the
        /// common dimensions between the origin and the destination tensors in the strides. The other dimensions
        /// are captured by the initial displacements, `new_disp0` and `new_disp`.

        template <typename IndexType, std::size_t Nd0, std::size_t Nd1,
                  std::size_t Nd = std::min(Nd0, Nd1)>
        void copy_normalize(const Order<Nd0> &o0, const Coor<Nd0> &from0, const Coor<Nd0> &size0,
                            const Coor<Nd0> &dim0, const Order<Nd1> &o1, const Coor<Nd1> &from1,
                            const Coor<Nd1> &dim1, CoorOrder co,
                            // outputs
                            IndexType &new_disp0, Coor<Nd> &new_from0, Coor<Nd> &new_size,
                            Coor<Nd> &new_dim0, Coor<Nd, IndexType> &new_strides0,
                            IndexType &new_disp1, Coor<Nd> &new_from1, Coor<Nd> &new_dim1,
                            Coor<Nd, IndexType> &new_strides1, std::size_t &nblock) {

            // Normalize to FastToSlow
            if (co == SlowToFast) {
                copy_normalize(reverse(o0), reverse(from0), reverse(size0), reverse(dim0),
                               reverse(o1), reverse(from1), reverse(dim1), FastToSlow, new_disp0,
                               new_from0, new_size, new_dim0, new_strides0, new_disp1, new_from1,
                               new_dim1, new_strides1, nblock);
                return;
            }

            // Check the compatibility of the tensors
            assert((check_positive<Nd0>(from0) && check_positive<Nd1>(from1)));
            assert((check_isomorphic<Nd0, Nd1>(o0, size0, dim0, o1, dim1)));

            // Quick exit for zero volume
            if (volume(size0) == 0) {
                new_disp0 = new_disp1 = nblock = 0;
                new_from0 = new_size = new_dim0 = new_from1 = new_dim1 = Coor<Nd>{};
                new_strides0 = new_strides1 = Coor<Nd, IndexType>{};
                return;
            }

            Coor<Nd1> size1 = reorder_coor(size0, find_permutation(o0, o1), 1);
            IndexType stride1 = 1;
            new_disp1 = 0;
            std::size_t i = 0;
            for (std::size_t i1 = 0; i1 < Nd1; ++i1) {
                if (size1[i1] > 1) {
                    if (from1[i1] + size1[i1] <= dim1[i1]) {
                        new_from1[i] = 0;
                        new_disp1 += from1[i1] * stride1;
                    } else {
                        new_from1[i] = from1[i1];
                    }
                    new_size[i] = size1[i1];
                    new_dim1[i] = dim1[i1];
                    new_strides1[i] = stride1;
                    ++i;
                } else {
                    new_disp1 += from1[i1] * stride1;
                }
                stride1 *= dim1[i1];
            }
            for (; i < Nd; ++i) {
                new_from1[i] = 0;
                new_size[i] = 1;
                new_dim1[i] = 1;
                new_strides1[i] = (i > 0 ? new_strides1[i - 1] : 1);
            }
            assert(volume(size0) == volume(new_size));

            Coor<Nd1> perm0 = find_permutation(o0, o1);
            Coor<Nd0, IndexType> strides0 = get_strides<IndexType>(dim0, FastToSlow);
            i = 0;
            new_disp0 = 0;
            for (std::size_t i1 = 0; i1 < Nd1; ++i1) {
                if (perm0[i1] < 0) continue;
                superbblas::IndexType i0 = perm0[i1];
                if (size0[i0] > 1) {
                    if (from0[i0] + size0[i0] <= dim0[i0]) {
                        new_from0[i] = 0;
                        new_disp0 += from0[i0] * strides0[i0];
                    } else {
                        new_from0[i] = from0[i0];
                    }
                    new_dim0[i] = dim0[i0];
                    new_strides0[i] = strides0[i0];
                    ++i;
                }
            }
            for (; i < Nd; ++i) {
                new_from0[i] = 0;
                new_dim0[i] = 1;
                new_strides0[i] = (i > 0 ? new_strides0[i - 1] : 1);
            }

            for (std::size_t i0 = 0; i0 < Nd0; ++i0)
                if (size0[i0] == 1) new_disp0 += from0[i0] * strides0[i0];

            nblock = 0;
            IndexType strides = 1;
            for (std::size_t i = 0; i < Nd; ++i) {
                if (new_from0[i] != 0 || new_from1[i] != 0 || strides != new_strides0[i] ||
                    strides != new_strides1[i] || new_size[i] != new_dim0[i] ||
                    new_size[i] != new_dim1[i])
                    break;
                nblock++;
                strides *= new_size[i];
            }
        }

        /// Wether to allow returning a null pointer instead of the trivial permutation
        enum ImplicitPermutation {
            AllowImplicitPermutation,    ///< allow returning null pointers
            DontAllowImplicitPermutation ///< don't allow returning null pointer
        };

        /// Return the indices to copy
        /// \param from: first coordinate to copy
        /// \param size: number of coordinates to copy in each direction
        /// \param dim: dimension size
        /// \param strides: strides
        /// \param cpu: device context for the returned vector

        template <typename IndexType, std::size_t Nd>
        IndicesT<IndexType, Cpu> get_permutation(const Coor<Nd> &from, const Coor<Nd> &size,
                                                 const Coor<Nd> &dim,
                                                 const Coor<Nd, IndexType> &strides, Cpu cpu) {

            tracker<Cpu> _t("compute permutations", cpu);

            // Check inputs
            assert((check_positive<Nd>(from)));

            // Check that IndexType is big enough
            if ((std::size_t)std::numeric_limits<IndexType>::max() <= volume(dim))
                throw std::runtime_error("Ups! IndexType isn't big enough");

            // Quick exit
            IndexType vol = volume(size);
            if (volume(size) == 0) return IndicesT<IndexType, Cpu>();

            // Compute the permutation
            IndicesT<IndexType, Cpu> indices(vol, cpu);
            Coor<Nd, IndexType> size_strides = get_strides<IndexType>(size, FastToSlow);
#ifdef _OPENMP
#    pragma omp parallel for schedule(static)
#endif
            for (IndexType i = 0; i < vol; ++i)
                indices[i] = coor2index(index2coor(i, size, size_strides) + from, dim, strides);

            return indices;
        }

#ifdef SUPERBBLAS_USE_THRUST

        /// Class that compute the origin permutation

        template <typename IndexType, std::size_t Nd>
        struct perm_elem : public thrust::unary_function<IndexType, IndexType> {
            const TCoor<Nd> from, size, dim;
            const TCoor<Nd, IndexType> size_strides, strides;
            perm_elem(TCoor<Nd> from, TCoor<Nd> size, TCoor<Nd> dim,
                      TCoor<Nd, IndexType> size_strides, TCoor<Nd, IndexType> strides)
                : from(from), size(size), dim(dim), size_strides(size_strides), strides(strides) {}

            __HOST__ __DEVICE__ IndexType operator()(IndexType i) {
                return coor2index(tplus(index2coor(i, size, size_strides), from), dim, strides);
            }
        };

        template <typename IndexType, std::size_t Nd>
        IndicesT<IndexType, Gpu>
        get_permutation_thrust(const Coor<Nd> &from, const Coor<Nd> &size, const Coor<Nd> &dim,
                               const Coor<Nd, IndexType> &strides, Gpu gpu) {

            // Compute the permutation
            IndexType vol = volume(size);
            IndicesT<IndexType, Gpu> indices(vol, gpu);
            Coor<Nd, IndexType> size_strides = get_strides<IndexType>(size, FastToSlow);

            thrust::transform(thrust_par_on(gpu), thrust::make_counting_iterator(IndexType(0)),
                              thrust::make_counting_iterator(IndexType(vol)),
                              encapsulate_pointer(indices.data()),
                              perm_elem<IndexType, Nd>(toTCoor(from), toTCoor(size), toTCoor(dim),
                                                       toTCoor(size_strides), toTCoor(strides)));
            return indices;
        }
#endif

#ifdef SUPERBBLAS_USE_GPU
        template <typename IndexType, std::size_t Nd>
        DECL_PERM(IndicesT<IndexType, Gpu> get_permutation(
            const Coor<Nd> &from, const Coor<Nd> &size, const Coor<Nd> &dim,
            const Coor<Nd, IndexType> &strides, Gpu gpu))
        IMPL({
            tracker<Gpu> _t("compute permutations", gpu);

            // Check inputs
            assert((check_positive(from)));

            // Quick exit
            if (volume(size) == 0) return IndicesT<IndexType, Gpu>();

            // Check that IndexType is big enough
            if ((std::size_t)std::numeric_limits<IndexType>::max() <= volume(dim))
                throw std::runtime_error("Ups! IndexType isn't big enough");

            // Check if the context is a disguised cpu
            if (deviceId(gpu) == CPU_DEVICE_ID) {
                return makeSure(get_permutation(from, size, dim, strides, Cpu{}), gpu);
            }

            // Compute the permutation
            return get_permutation_thrust<IndexType, Nd>(from, size, dim, strides, gpu);
        })
#endif

        /// Return the indices to copy
        /// \param from: first coordinate to copy
        /// \param size: number of coordinates to copy in each direction
        /// \param dim: dimension size
        /// \param strides: strides
        /// \param implicitPermutation: whether to return a null pointer instead of the trivial permutation
        /// \param xpu: device context for the returned vector

        template <typename IndexType, std::size_t Nd, typename XPU>
        IndicesT<IndexType, XPU> get_permutation(const Coor<Nd> &from, const Coor<Nd> &size,
                                                 const Coor<Nd> &dim,
                                                 const Coor<Nd, IndexType> &strides,
                                                 ImplicitPermutation implicitPermutation, XPU xpu) {

            tracker<XPU> _t("get permutation", xpu);

            // Check inputs
            assert((check_positive<Nd>(from)));

            // Check that IndexType is big enough
            if ((std::size_t)std::numeric_limits<IndexType>::max() <= volume(dim))
                throw std::runtime_error("Ups! IndexType isn't big enough");

            // Quick exit
            IndexType vol = volume(size);
            if (volume(size) == 0) return IndicesT<IndexType, XPU>();
            Coor<Nd, IndexType> dim_strides = get_strides<IndexType>(dim, FastToSlow);
            if (implicitPermutation == AllowImplicitPermutation) {
                bool fail = true;
                for (std::size_t i = 0; i < Nd; ++i)
                    fail |= (from[i] != 0 || (size[i] > 1 && dim_strides[i] != strides[i]));
                if (!fail) return IndicesT<IndexType, XPU>(vol, nullptr, xpu);
            }

            // Check in the storage
            using Key = std::tuple<Coor<Nd>, Coor<Nd>, Coor<Nd>, Coor<Nd, IndexType>>;
            struct tag {};
            auto cache = getCache<Key, IndicesT<IndexType, XPU>, TupleHash<Key>, tag>(xpu);
            Key key{from, size, dim, strides};
            auto it = cache.find(key);
            if (it != cache.end()) return it->second.value;

            // Otherwise, compute the permutation
            IndicesT<IndexType, XPU> indices =
                get_permutation<IndexType>(from, size, dim, strides, xpu);

            // Store it in cache
            cache.insert(key, archive(indices), storageSize(indices));

            return indices;
        }

        /// Copy the content of tensor v0 into v1
        /// \param alpha: factor on the copy
        /// \param o0: dimension labels for the origin tensor
        /// \param from0: first coordinate to copy from the origin tensor
        /// \param size0: number of coordinates to copy in each direction
        /// \param dim0: dimension size for the origin tensor
        /// \param v0: data for the origin tensor
        /// \param mask0: mask for the origin tensor
        /// \param o1: dimension labels for the destination tensor
        /// \param from1: coordinate in destination tensor where first coordinate from origin tensor is copied
        /// \param dim1: dimension size for the destination tensor
        /// \param v1: data for the destination tensor
        /// \param mask1: mask for the destination tensor (ignored)
        /// \param ewop: either to copy or to add the origin values into the destination values

        template <typename IndexType, std::size_t Nd, typename T, typename Q, typename XPU0,
                  typename XPU1, typename EWOP>
<<<<<<< HEAD
        DECL_LOCAL_COPY_NORMALIZE_T_Q(void local_copy_normalize(
            typename elem<T>::type alpha, IndexType disp0, const Coor<Nd> &from0,
            const Coor<Nd> &size, const Coor<Nd> &dim0, const Coor<Nd, IndexType> &strides0,
            vector<const T, XPU0> v0, Mask<XPU0> mask0, IndexType disp1, const Coor<Nd> &from1,
            const Coor<Nd> &dim1, const Coor<Nd, IndexType> &strides1, vector<Q, XPU1> v1,
            Mask<XPU1> mask1, std::size_t nblock, EWOP ewop))
        IMPL({
=======
        void local_copy_normalize(typename elem<T>::type alpha, IndexType disp0,
                                  const Coor<Nd> &from0, const Coor<Nd> &size, const Coor<Nd> &dim0,
                                  const Coor<Nd, IndexType> &strides0, vector<const T, XPU0> v0,
                                  Mask<XPU0> mask0, IndexType disp1, const Coor<Nd> &from1,
                                  const Coor<Nd> &dim1, const Coor<Nd, IndexType> &strides1,
                                  vector<Q, XPU1> v1, Mask<XPU1> mask1, std::size_t nblock,
                                  EWOP ewop) {
>>>>>>> 28eb44b3
            // Get the permutation vectors
            Coor<Nd> sizeb = size;
            for (std::size_t i = 0; i < nblock; ++i) sizeb[i] = 1;

            // Shortcut for a trivial permutation
            if (volume(sizeb) == 1 && mask0.size() == 0) {
                IndexType extra_disp0 = coor2index(from0, dim0, strides0);
                IndexType extra_disp1 = coor2index(from1, dim1, strides1);
                copy_n<IndexType, T, Q>(alpha, v0.data() + disp0 + extra_disp0, v0.ctx(),
                                        volume(size), v1.data() + disp1 + extra_disp1, v1.ctx(),
                                        ewop);
                return;
            }

            // If using masks or there's no blocking, turn off blocking.
            // Also, performance reported by blas test shows that blocking in copy is worth it for
            // blocking at least 8
            std::size_t vol_sizeb = volume(sizeb);
            if (mask0.size() != 0 || vol_sizeb <= 1) {
                nblock = 0;
                sizeb = size;
            }
            IndicesT<IndexType, XPU0> indices0 = get_permutation(
                from0, sizeb, dim0, strides0,
                mask0.size() == 0 ? AllowImplicitPermutation : DontAllowImplicitPermutation,
                v0.ctx());
            IndicesT<IndexType, XPU1> indices1 = get_permutation(
                from1, sizeb, dim1, strides1,
                mask0.size() == 0 ? AllowImplicitPermutation : DontAllowImplicitPermutation,
                v1.ctx());
            IndexType blocking = 1;
            for (std::size_t i = 0; i < nblock; ++i) blocking *= size[i];

            // Do the copy
            if (blocking == 1) {
                if (mask0.size() > 0) {
                    indices0 = select(indices0, mask0.data() + disp0, indices0);
                    indices1 = select(indices1, mask1.data() + disp1, indices1);
                    if (indices0.size() != indices1.size())
                        throw std::runtime_error("copy: non-compatible masks");
                }
                copy_n<IndexType, T, Q>(alpha, v0.data() + disp0, v0.ctx(), indices0.begin(),
                                        indices0.ctx(), indices0.size(), v1.data() + disp1,
                                        v1.ctx(), indices1.begin(), indices1.ctx(), ewop);
            } else {
                copy_n_blocking<IndexType, T, Q>(alpha, v0.data() + disp0, v0.ctx(), blocking,
                                                 indices0.begin(), indices0.ctx(), indices0.size(),
                                                 v1.data() + disp1, v1.ctx(), indices1.begin(),
                                                 indices1.ctx(), ewop);
            }
        })

        /// Copy the content of tensor v0 into v1
        /// \param alpha: factor on the copy
        /// \param o0: dimension labels for the origin tensor
        /// \param from0: first coordinate to copy from the origin tensor
        /// \param size0: number of coordinates to copy in each direction
        /// \param dim0: dimension size for the origin tensor
        /// \param v0: data for the origin tensor
        /// \param mask0: mask for the origin tensor
        /// \param o1: dimension labels for the destination tensor
        /// \param from1: coordinate in destination tensor where first coordinate from origin tensor is copied
        /// \param dim1: dimension size for the destination tensor
        /// \param v1: data for the destination tensor
        /// \param mask1: mask for the destination tensor (ignored)
        /// \param ewop: either to copy or to add the origin values into the destination values
        /// \param co: coordinate linearization order

        template <typename IndexType, std::size_t Nd0, std::size_t Nd1, typename T, typename Q,
                  typename XPU0, typename XPU1, typename EWOP>
        void local_copy(typename elem<T>::type alpha, const Order<Nd0> &o0, const Coor<Nd0> &from0,
                        const Coor<Nd0> &size0, const Coor<Nd0> &dim0, vector<const T, XPU0> v0,
                        Mask<XPU0> mask0, const Order<Nd1> &o1, const Coor<Nd1> &from1,
                        const Coor<Nd1> &dim1, vector<Q, XPU1> v1, Mask<XPU1> mask1, EWOP ewop,
                        CoorOrder co) {

            tracker<XPU1> _t(std::string("local copy ") + platformToStr(v0.ctx()) +
                                 std::string("-") + platformToStr(v1.ctx()),
                             v1.ctx());

            // Shortcut to scale or zero out a tensor
            if (std::is_same<T, Q>::value && (void *)v0.data() == (void *)v1.data() &&
                mask0.size() == 0 && o0 == o1 && from0 == Coor<Nd0>{{}} && from1 == Coor<Nd1>{{}} &&
                size0 == dim0 && dim0 == dim1 && std::is_same<EWOP, detail::EWOp::Copy>::value) {
                copy_n<IndexType, T, Q>(alpha, v0.data(), v0.ctx(), volume(size0), v1.data(),
                                        v1.ctx(), ewop);
                return;
            }

            // Canonize the copy operation
            constexpr std::size_t Nd = std::min(Nd0, Nd1);
            IndexType new_disp0, new_disp1;
            std::size_t nblock;
            Coor<Nd> new_from0, new_size, new_dim0, new_from1, new_dim1;
            Coor<Nd, IndexType> new_strides0, new_strides1;
            copy_normalize(o0, from0, size0, dim0, o1, from1, dim1, co, new_disp0, new_from0,
                           new_size, new_dim0, new_strides0, new_disp1, new_from1, new_dim1,
                           new_strides1, nblock);

            // Do the copy
            _t.cost = (double)(mask0.size() > 0 ? mask0.size() : volume(new_size)) *
                      (sizeof(T) + sizeof(Q));
            local_copy_normalize(alpha, new_disp0, new_from0, new_size, new_dim0, new_strides0, v0,
                                 mask0, new_disp1, new_from1, new_dim1, new_strides1, v1, mask1,
                                 nblock, ewop);
        }

        /// Copy the content of tensor v0 into v1
        /// \param alpha: factor on the copy
        /// \param o0: dimension labels for the origin tensor
        /// \param from0: first coordinate to copy from the origin tensor
        /// \param size0: number of coordinates to copy in each direction
        /// \param dim0: dimension size for the origin tensor
        /// \param v0: data for the origin tensor
        /// \param mask0: mask for the origin tensor
        /// \param o1: dimension labels for the destination tensor
        /// \param from1: coordinate in destination tensor where first coordinate from origin tensor is copied
        /// \param dim1: dimension size for the destination tensor
        /// \param v1: data for the destination tensor
        /// \param mask1: mask for the destination tensor (ignored)
        /// \param ewop: either to copy or to add the origin values into the destination values
        /// \param co: coordinate linearization order

        template <std::size_t Nd0, std::size_t Nd1, typename T, typename Q, typename XPU0,
                  typename XPU1, typename EWOP>
        void local_copy(typename elem<T>::type alpha, const Order<Nd0> &o0, const Coor<Nd0> &from0,
                        const Coor<Nd0> &size0, const Coor<Nd0> &dim0, vector<const T, XPU0> v0,
                        Mask<XPU0> mask0, const Order<Nd1> &o1, const Coor<Nd1> &from1,
                        const Coor<Nd1> &dim1, vector<Q, XPU1> v1, Mask<XPU1> mask1, EWOP,
                        CoorOrder co) {

            if (std::max(volume(dim0), volume(dim1)) >=
                (std::size_t)std::numeric_limits<IndexType>::max()) {
                local_copy<std::size_t>(alpha, o0, from0, size0, dim0, v0, mask0, o1, from1, dim1,
                                        v1, mask1, EWOP{}, co);
            } else {
                local_copy<IndexType>(alpha, o0, from0, size0, dim0, v0, mask0, o1, from1, dim1, v1,
                                      mask1, EWOP{}, co);
            }
        }

        /// Return the permutation on the origin to copy from the origin tensor into the destination tensor
        /// \param o0: dimension labels for the origin tensor
        /// \param from0: first coordinate to copy from the origin tensor
        /// \param size0: number of coordinates to copy in each direction
        /// \param dim0: dimension size for the origin tensor
        /// \param o1: dimension labels for the destination tensor
        /// \param from1: coordinate in destination tensor where first coordinate from origin tensor is copied
        /// \param dim1: dimension size for the destination tensor
        /// \param xpu: device context for the returned vector
        /// \param co: coordinate linearization order

        template <typename IndexType, std::size_t Nd0, std::size_t Nd1, typename XPU>
        std::pair<IndicesT<IndexType, XPU>, IndexType>
        get_permutation_origin(const Order<Nd0> &o0, const Coor<Nd0> &from0, const Coor<Nd0> &size0,
                               const Coor<Nd0> &dim0, const Order<Nd1> &o1, const Coor<Nd1> &from1,
                               const Coor<Nd1> &dim1, ImplicitPermutation implicitPermutation,
                               XPU xpu, CoorOrder co, std::size_t nblock = 0) {
            (void)from1;
            (void)dim1;

            tracker<XPU> _t("compute permutations (origin)", xpu);

            // Canonize the copy operation
            constexpr std::size_t Nd = std::min(Nd0, Nd1);
            std::size_t nblock1;
            IndexType new_disp0, new_disp1;
            Coor<Nd> new_from0, new_size, new_dim0, new_from1, new_dim1;
            Coor<Nd, IndexType> new_strides0, new_strides1;
            copy_normalize(o0, from0, size0, dim0, o1, from1, dim1, co, new_disp0, new_from0,
                           new_size, new_dim0, new_strides0, new_disp1, new_from1, new_dim1,
                           new_strides1, nblock1);

            for (std::size_t i = 0; i < nblock; ++i) new_size[i] = 1;

            // Compute the permutation
            return {get_permutation(new_from0, new_size, new_dim0, new_strides0,
                                    implicitPermutation, xpu),
                    new_disp0};
        }

        /// Return the permutation on the destination to copy from the origin tensor into the destination tensor
        /// \param o0: dimension labels for the origin tensor
        /// \param from0: first coordinate to copy from the origin tensor
        /// \param size0: number of coordinates to copy in each direction
        /// \param dim0: dimension size for the origin tensor
        /// \param o1: dimension labels for the destination tensor
        /// \param from1: coordinate in destination tensor where first coordinate from origin tensor is copied
        /// \param dim1: dimension size for the destination tensor
        /// \param cpu: device context for the returned vector
        /// \param co: coordinate linearization order

        template <typename IndexType, std::size_t Nd0, std::size_t Nd1, typename XPU>
        std::pair<IndicesT<IndexType, XPU>, IndexType>
        get_permutation_destination(const Order<Nd0> &o0, const Coor<Nd0> &from0,
                                    const Coor<Nd0> &size0, const Coor<Nd0> &dim0,
                                    const Order<Nd1> &o1, const Coor<Nd1> &from1,
                                    const Coor<Nd1> &dim1, ImplicitPermutation implicitPermutation,
                                    XPU xpu, CoorOrder co, std::size_t nblock = 0) {

            (void)from0;
            (void)dim0;

            tracker<XPU> _t("compute permutations (destination)", xpu);

            // Canonize the copy operation
            constexpr std::size_t Nd = std::min(Nd0, Nd1);
            IndexType new_disp0, new_disp1;
            std::size_t nblock0;
            Coor<Nd> new_from0, new_size, new_dim0, new_from1, new_dim1;
            Coor<Nd, IndexType> new_strides0, new_strides1;
            copy_normalize(o0, from0, size0, dim0, o1, from1, dim1, co, new_disp0, new_from0,
                           new_size, new_dim0, new_strides0, new_disp1, new_from1, new_dim1,
                           new_strides1, nblock0);

            for (std::size_t i = 0; i < nblock; ++i) new_size[i] = 1;

            // Compute the permutation
            return {get_permutation(new_from1, new_size, new_dim1, new_strides1,
                                    implicitPermutation, xpu),
                    new_disp1};
        }

        /// Return c0 and c1 ordered following their positions p0 and p1 in ascending order
        /// \param p0: position of the character `c0`
        /// \param c0: character value for position `p0`
        /// \param p1: position of the character `c1`
        /// \param c1: character value for position `p1`

        template <typename Pos>
        Order<2> order_from_pos(const Pos &p0, char c0, const Pos &p1, char c1) {
            if (p0 < p1) {
                return Order<2>{{c0, c1}};
            } else {
                return Order<2>{{c1, c0}};
            }
        }

        /// Return c0, c1, and c2 ordered following their positions p0, p1, and p2 in ascending order
        /// \param p0: position of the character `c0`
        /// \param c0: character value for position `p0`
        /// \param p1: position of the character `c1`
        /// \param c1: character value for position `p1`
        /// \param p2: position of the character `c2`
        /// \param c2: character value for position `p2`

        template <typename Pos>
        Order<3> order_from_pos(const Pos &p0, char c0, const Pos &p1, char c1, const Pos &p2,
                                char c2) {
            Order<3> r;
            Order<2> r2;
            if (p0 < p1 && p0 < p2) {
                r[0] = c0;
                r2 = order_from_pos(p1, c1, p2, c2);
            } else if (p1 < p2) {
                r[0] = c1;
                r2 = order_from_pos(p0, c0, p2, c2);
            } else {
                r[0] = c2;
                r2 = order_from_pos(p0, c0, p1, c1);
            }
            r[1] = r2[0];
            r[2] = r2[1];
            return r;
        }

        /// Recommended orderings for contracting two tensors
        /// \param o0: dimension labels for the first operator
        /// \param dim0: dimension size for the first operator
        /// \param conj0: whether element-wise conjugate the first operator
        /// \param o1: dimension labels for the second operator
        /// \param dim1: dimension size for the second operator
        /// \param conj1: whether element-wise conjugate the second operator
        /// \param o_r: dimension labels for the output operator
        /// \param dimr: dimension size for the output operator
        /// \param sug_o0: (out) suggested dimension labels for the first operator
        /// \param sug_o1: (out) suggested dimension labels for the second operator
        /// \param sug_or: (out) suggested dimension labels for the output operator
        /// \param swap_operands: (out) suggest to swap the first and the second operator
        /// \param co: coordinate linearization order; either `FastToSlow` for natural order or `SlowToFast` for lexicographic order

        template <std::size_t Nd>
        void suggested_orders_for_contraction(
            const std::size_t Nd0, const Order<Nd> &o0, const Coor<Nd> &dim0, bool conj0,
            const std::size_t Nd1, const Order<Nd> &o1, const Coor<Nd> &dim1, bool conj1,
            const std::size_t Ndo, const Order<Nd> &o_r, const Coor<Nd> &dimr,
            CoorOrder co, //
            Order<Nd> &sug_o0, Order<Nd> &sug_o1, Order<Nd> &sug_or, bool &swap_operands,
            Order<3> &norm_o0, Order<3> &norm_o1, Order<3> &norm_or, std::size_t &volT,
            std::size_t &volA, std::size_t &volB, std::size_t &volC) {

            // TODO: not consider dimensions with a single element
            (void)dimr;

            // The rest of the code is for SlowToFast; so reverse if that is the case
            if (co == FastToSlow) {
                suggested_orders_for_contraction(Nd0, reverse(o0, Nd0), reverse(dim0, Nd0), conj0,
                                                 Nd1, reverse(o1, Nd1), reverse(dim1, Nd1), conj1,
                                                 Ndo, reverse(o_r, Ndo), reverse(dimr, Ndo),
                                                 SlowToFast, sug_o0, sug_o1, sug_or, swap_operands,
                                                 norm_o0, norm_o1, norm_or, volT, volA, volB, volC);
                sug_o0 = reverse(sug_o0, Nd0);
                sug_o1 = reverse(sug_o1, Nd1);
                sug_or = reverse(sug_or, Ndo);
                return;
            }

            // Find all common labels in o0, o1, and o_r
            Order<Nd> oT;
            volT = 1;
            unsigned int nT = 0;
            for (unsigned int i = 0; i < Nd0; ++i) {
                char c = o0[i];
                if (std::find(o1.begin(), o1.end(), c) != o1.end() &&
                    std::find(o_r.begin(), o_r.end(), c) != o_r.end()) {
                    oT[nT++] = c;
                    volT *= dim0[i];
                }
            }

            // Find all common labels in o0 and o1 but not in oT
            Order<Nd> oA;
            volA = 1;
            unsigned int nA = 0;
            for (unsigned int i = 0; i < Nd0; ++i) {
                char c = o0[i];
                if (std::find(o1.begin(), o1.end(), c) != o1.end() &&
                    std::find(oT.begin(), oT.begin() + nT, c) == oT.begin() + nT) {
                    oA[nA++] = c;
                    volA *= dim0[i];
                }
            }

            // Find all common labels in o0 and o_r but not in oT
            Order<Nd> oB;
            volB = 1;
            unsigned int nB = 0;
            for (unsigned int i = 0; i < Nd0; ++i) {
                char c = o0[i];
                if (std::find(o_r.begin(), o_r.end(), c) != o_r.end() &&
                    std::find(oT.begin(), oT.begin() + nT, c) == oT.begin() + nT) {
                    oB[nB++] = c;
                    volB *= dim0[i];
                }
            }

            // Find all common labels in o1 and o_r but not in oT
            Order<Nd> oC;
            volC = 1;
            unsigned int nC = 0;
            for (unsigned int i = 0; i < Nd1; ++i) {
                char c = o1[i];
                if (std::find(o_r.begin(), o_r.end(), c) != o_r.end() &&
                    std::find(oT.begin(), oT.begin() + nT, c) == oT.begin() + nT) {
                    oC[nC++] = c;
                    volC *= dim1[i];
                }
            }

            // Check that o0 is made of the pieces T, A and B
            if (Nd0 != nT + nA + nB) throw std::runtime_error("o0 has unmatched dimensions");
            // Check that o1 is made of the pieces T, C and A
            if (Nd1 != nT + nA + nC) throw std::runtime_error("o1 has unmatched directions");
            // Check that o_r is made of the pieces T, C and B
            if (Ndo != nT + nB + nC) throw std::runtime_error("o_r has unmatched dimensions");

            // If oT, oA, or oB aren't found as either oT+oA+oB or oA+oT+oB or oT+oB+oA or oB+oT+oA for !conj,
            // and oT+oB+oA or oB+oT+oA for conj, then reorder the labels appropriately
            auto sT0 = std::search(o0.begin(), o0.end(), oT.begin(), oT.begin() + nT);
            auto sA0 = std::search(o0.begin(), o0.end(), oA.begin(), oA.begin() + nA);
            auto sB0 = std::search(o0.begin(), o0.end(), oB.begin(), oB.begin() + nB);
            if (sT0 == o0.end() || sA0 == o0.end() || sB0 == o0.end() ||
                (!conj0 && nT > 0 && nA > 0 && nB > 0 && sA0 < sT0 && sB0 < sT0) ||
                (conj0 && nA > 0 && ((nT > 0 && sA0 < sT0) || (nB > 0 && sA0 < sB0)))) {
                std::copy_n(oT.begin(), nT, sug_o0.begin());
                std::copy_n(oA.begin(), nA, sug_o0.begin() + nT + (!conj0 ? 0 : nB));
                std::copy_n(oB.begin(), nB, sug_o0.begin() + nT + (!conj0 ? nA : 0));
                std::copy_n(o0.begin() + nT + nA + nB, o0.size() - nT - nA - nB,
                            sug_o0.begin() + nT + nA + nB);
                norm_o0 = Order<3>{{'t', 'a', 'b'}};
            } else {
                sug_o0 = o0;
                norm_o0 = order_from_pos(sT0, 't', sA0, 'a', sB0, 'b');
            }

            // If oT, oA, or oC aren't found as either oT+oC+oA or oC+oT+oA or oT+oA+oC or oA+oT+oC for !conj,
            // and oT+oA+oC or oA+oT+oC for conj, then reorder the labels appropriately
            auto sT1 = std::search(o1.begin(), o1.end(), oT.begin(), oT.begin() + nT);
            auto sA1 = std::search(o1.begin(), o1.end(), oA.begin(), oA.begin() + nA);
            auto sC1 = std::search(o1.begin(), o1.end(), oC.begin(), oC.begin() + nC);
            if (sT1 == o1.end() || sA1 == o1.end() || sC1 == o1.end() ||
                (!conj1 && nT > 0 && nA > 0 && nC > 0 && sA1 < sT1 && sC1 < sT1) ||
                (conj1 && nC > 0 && ((nT > 0 && sC1 < sT1) || (nC > 0 && sC1 < sA1)))) {
                std::copy_n(oT.begin(), nT, sug_o1.begin());
                std::copy_n(oC.begin(), nC, sug_o1.begin() + nT + (!conj1 ? 0 : nA));
                std::copy_n(oA.begin(), nA, sug_o1.begin() + nT + (!conj1 ? nC : 0));
                std::copy_n(o1.begin() + nT + nC + nA, o1.size() - nT - nC - nA,
                            sug_o1.begin() + nT + nC + nA);
                norm_o1 = Order<3>{{'t', 'c', 'a'}};
            } else {
                sug_o1 = o1;
                norm_o1 = order_from_pos(sT1, 't', sA1, 'a', sC1, 'c');
            }

            // If oT, oB, or oC aren't found as either oT+oC+oB or oC+oT+oB, then reorder the labels appropriately
            auto sTr = std::search(o_r.begin(), o_r.end(), oT.begin(), oT.begin() + nT);
            auto sBr = std::search(o_r.begin(), o_r.end(), oB.begin(), oB.begin() + nB);
            auto sCr = std::search(o_r.begin(), o_r.end(), oC.begin(), oC.begin() + nC);
            swap_operands = false;
            if (sTr == o_r.end() || sBr == o_r.end() || sCr == o_r.end() ||
                (nT > 0 && nB > 0 && sBr < sTr) || (nB > 0 && nC > 0 && sBr < sCr)) {
                swap_operands = (nB > 0 && nC > 0 && sBr < sCr);
                std::copy_n(oT.begin(), nT, sug_or.begin());
                std::copy_n(oC.begin(), nC, sug_or.begin() + nT);
                std::copy_n(oB.begin(), nB, sug_or.begin() + nT + nC);
                std::copy_n(o_r.begin() + nT + nC + nB, o_r.size() - nT - nC - nB,
                            sug_or.begin() + nT + nC + nB);
                norm_or = Order<3>{{'t', 'c', 'b'}};
            } else {
                sug_or = o_r;
                norm_or = order_from_pos(sTr, 't', sBr, 'b', sCr, 'c');
            }
        }

        /// Recommended orderings for contracting two tensors
        /// \param o0: dimension labels for the first operator
        /// \param dim0: dimension size for the first operator
        /// \param conj0: whether element-wise conjugate the first operator
        /// \param o1: dimension labels for the second operator
        /// \param dim1: dimension size for the second operator
        /// \param conj1: whether element-wise conjugate the second operator
        /// \param o_r: dimension labels for the output operator
        /// \param dimr: dimension size for the output operator
        /// \param sug_o0: (out) suggested dimension labels for the first operator
        /// \param sug_o1: (out) suggested dimension labels for the second operator
        /// \param sug_or: (out) suggested dimension labels for the output operator
        /// \param swap_operands: (out) suggest to swap the first and the second operator
        /// \param co: coordinate linearization order; either `FastToSlow` for natural order or `SlowToFast` for lexicographic order

        template <std::size_t Nd>
        void suggested_orders_for_contraction(
            const std::size_t Nd0, const Order<Nd> &o0, const Coor<Nd> &dim0, bool conj0,
            const std::size_t Nd1, const Order<Nd> &o1, const Coor<Nd> &dim1, bool conj1,
            const std::size_t Ndo, const Order<Nd> &o_r, const Coor<Nd> &dimr, Order<Nd> &sug_o0,
            Order<Nd> &sug_o1, Order<Nd> &sug_or, bool &swap_operands, CoorOrder co) {
            Order<3> norm_o0, norm_o1, norm_or;
            std::size_t volT, volA, volB, volC;
            suggested_orders_for_contraction(Nd0, o0, dim0, conj0, Nd1, o1, dim1, conj1, Ndo, o_r,
                                             dimr, co, sug_o0, sug_o1, sug_or, swap_operands,
                                             norm_o0, norm_o1, norm_or, volT, volA, volB, volC);
        }

        /// Contract two tensors: vr = alpha * contraction(v0, v1) + beta * vr
        /// \param alpha: factor on the contraction
        /// \param o0: dimension labels for the first operator
        /// \param dim0: dimension size for the first operator
        /// \param conj0: whether element-wise conjugate the first operator
        /// \param v0: data for the first operator
        /// \param o1: dimension labels for the second operator
        /// \param dim1: dimension size for the second operator
        /// \param conj1: whether element-wise conjugate the second operator
        /// \param v1: data for the second operator
        /// \param beta: factor on the destination tensor
        /// \param o_r: dimension labels for the output operator
        /// \param dimr: dimension size for the output operator
        /// \param vr: data for the second operator
        /// \param co: coordinate linearization order; either `FastToSlow` for natural order or `SlowToFast` for lexicographic order

        template <typename T, typename XPU>
        void local_contraction_normalized(const T &alpha, const T &beta, const Order<3> &o0,
                                          const Order<3> &o1, const Order<3> &o_r,
                                          const std::size_t &volT, const std::size_t &volA,
                                          const std::size_t &volB, const std::size_t &volC,
                                          bool conj0, bool conj1, const vector<const T, XPU> &v0,
                                          const vector<const T, XPU> &v1, vector<T, XPU> &vr) {

            if (deviceId(v0.ctx()) != deviceId(v1.ctx()) ||
                deviceId(v1.ctx()) != deviceId(vr.ctx()))
                throw std::runtime_error("all arrays should be on the same device");

            // Check orders
            if (!check_order(o0)) throw std::runtime_error("o0 has repeated labels");
            if (!check_order(o1)) throw std::runtime_error("o1 has repeated labels");
            if (!check_order(o_r)) throw std::runtime_error("o_r has repeated labels");
            assert(v0.size() >= volT * volA * volB);
            assert(v1.size() >= volT * volA * volC);
            assert(vr.size() >= volT * volB * volC);

            tracker<XPU> _t(std::string("local contraction ") + platformToStr(vr.ctx()), vr.ctx());

            // Deal with zero dimensions and implicit dimensions
            if (volT == 0 || volB == 0 || volC == 0) return;

            // Find the positions for each label
            unsigned int posT0 = std::find(o0.begin(), o0.end(), 't') - o0.begin();
            unsigned int posT1 = std::find(o1.begin(), o1.end(), 't') - o1.begin();
            unsigned int posTr = std::find(o_r.begin(), o_r.end(), 't') - o_r.begin();
            unsigned int posA0 = std::find(o0.begin(), o0.end(), 'a') - o0.begin();
            unsigned int posA1 = std::find(o1.begin(), o1.end(), 'a') - o1.begin();
            unsigned int posB0 = std::find(o0.begin(), o0.end(), 'b') - o0.begin();
            unsigned int posBr = std::find(o_r.begin(), o_r.end(), 'b') - o_r.begin();
            unsigned int posC1 = std::find(o1.begin(), o1.end(), 'c') - o1.begin();
            unsigned int posCr = std::find(o_r.begin(), o_r.end(), 'c') - o_r.begin();

            // Avoid issues with uninitialized memory by zeroing out
            if (std::fabs(beta) == 0.0) zero_n<T>(vr.data(), volT * volB * volC, vr.ctx());

            // Quick exit
            if (volA == 0) return;

            // Check that no order ends with T
            if (volT > 1 && posT0 == 2 && volA > 1 && volB > 1)
                throw std::runtime_error(
                    "Unsupported contraction: the common dimensions to the input and "
                    "output tensors cannot be packed at the end of the first tensor");
            if (volT > 1 && posT1 == 2 && volA > 1 && volC > 1)
                throw std::runtime_error(
                    "Unsupported contraction: the common dimensions to the input and "
                    "output tensors cannot be packed at the end of the second tensor");
            if (volT > 1 && posTr == 2 && volB > 1 && volC > 1)
                throw std::runtime_error(
                    "Unsupported contraction: the common dimensions to the input and "
                    "output tensors cannot be packed at the end of the output tensor");

            // Check whether each order starts with T
            bool o0_starts_with_T =
                (volT <= 1 || posT0 == 0 ||
                 (posT0 == 1 && ((posA0 == 0 && volA == 1) || (posB0 == 0 && volB == 1))) ||
                 (volA == 1 && volB == 1));
            bool o1_starts_with_T =
                (volT <= 1 || posT1 == 0 ||
                 (posT1 == 1 && ((posA1 == 0 && volA == 1) || (posC1 == 0 && volC == 1))) ||
                 (volA == 1 && volC == 1));
            bool or_starts_with_T =
                (volT <= 1 || posTr == 0 ||
                 (posTr == 1 && ((posBr == 0 && volB == 1) || (posCr == 0 && volC == 1))) ||
                 (volB == 1 && volC == 1));

            // Check if o0 and o1 need transpose TAB, TCA, TCB -> BA, AC, BC
            bool o0_trans = (volA > 1 && volB > 1 && posB0 < posA0) |              // BA
                            (volA == 1 && volB > 1 && volT > 1 && posB0 < posT0) | // BT
                            (conj0 && ((o0_starts_with_T && (volA == 1 || volB == 1)) ||
                                       (!o0_starts_with_T && volA == 1 && volB == 1)));
            bool o1_trans = (volC > 1 && volA > 1 && posA1 < posC1) |              // AC
                            (volC == 1 && volA > 1 && volT > 1 && posA1 < posT1) | // AT
                            (conj1 && ((o1_starts_with_T && (volC == 1 || volA == 1)) ||
                                       (!o1_starts_with_T && volC == 1 && volA == 1)));
            bool or_trans = (volC > 1 && volB > 1 && posBr < posCr) |             // BC
                            (volC == 1 && volB > 1 && volT > 1 && posBr < posTr); // BT
            if (!o0_trans && conj0)
                throw std::runtime_error("Unsupported contraction: reorder the labels on the first "
                                         "tensor to use conjugation");
            if (!o1_trans && conj1)
                throw std::runtime_error("Unsupported contraction: reorder the labels on the "
                                         "second tensor to use conjugation");
            if (or_trans)
                throw std::runtime_error("Unsupported contraction: on the output labels, put "
                                         "the labels from the second "
                                         "tensor before the labels from the first tensor.");

            // Let's do (A, B) x (C, A) -> (C, B)
            char transab = (o0_trans ? (conj0 ? 'C' : 'T') : 'N');
            char transca = (o1_trans ? (conj1 ? 'C' : 'T') : 'N');
            std::size_t ldab = (o0_starts_with_T ? 1u : volT) * (!o0_trans ? volB : volA);
            std::size_t strideab = (o0_starts_with_T ? volA * volB : (!o0_trans ? volB : volA));
            std::size_t ldca = (o1_starts_with_T ? 1u : volT) * (!o1_trans ? volA : volC);
            std::size_t strideca = (o1_starts_with_T ? volA * volC : (!o1_trans ? volA : volC));
            std::size_t ldcb = (or_starts_with_T ? 1u : volT) * volB;
            std::size_t stridecb = (or_starts_with_T ? volB * volC : volB);
            if (std::max(
                    volA,
                    std::max(
                        volB,
                        std::max(
                            volC,
                            std::max(
                                volT,
                                std::max(
                                    ldab,
                                    std::max(
                                        strideab,
                                        std::max(ldca, std::max(strideca,
                                                                std::max(ldcb, stridecb))))))))) >=
                (std::size_t)std::numeric_limits<int>::max()) {
                std::runtime_error("contraction: too large tensors to contract");
            }
            _t.cost = volA * volB * volC * volT * multiplication_cost<T>::value;
            xgemm_batch_strided(transab, transca, volB, volC, volA, alpha, v0.data(), ldab,
                                strideab, v1.data(), ldca, strideca, beta, vr.data(), ldcb,
                                stridecb, volT, vr.ctx());
        }

        /// Contract two tensors: vr = alpha * contraction(v0, v1) + beta * vr
        /// \param alpha: factor on the contraction
        /// \param o0: dimension labels for the first operator
        /// \param dim0: dimension size for the first operator
        /// \param conj0: whether element-wise conjugate the first operator
        /// \param v0: data for the first operator
        /// \param o1: dimension labels for the second operator
        /// \param dim1: dimension size for the second operator
        /// \param conj1: whether element-wise conjugate the second operator
        /// \param v1: data for the second operator
        /// \param beta: factor on the destination tensor
        /// \param o_r: dimension labels for the output operator
        /// \param dimr: dimension size for the output operator
        /// \param vr: data for the second operator
        /// \param co: coordinate linearization order; either `FastToSlow` for natural order or `SlowToFast` for lexicographic order

        template <std::size_t Nd, typename T, typename XPU>
        void local_contraction_normalized(T alpha, const Order<Nd> &o0, const Coor<Nd> &dim0,
                                          bool conj0, vector<const T, XPU> v0,
                                          const std::size_t Nd0, const Order<Nd> &o1,
                                          const Coor<Nd> &dim1, bool conj1, vector<const T, XPU> v1,
                                          const std::size_t &Nd1, T beta, const Order<Nd> &o_r,
                                          const Coor<Nd> &dimr, vector<T, XPU> vr,
                                          const std::size_t &Ndo) {
            Order<Nd> sug_o0;
            Order<Nd> sug_o1;
            Order<Nd> sug_or;
            bool swap_operands;
            Order<3> norm_o0, norm_o1, norm_or;
            std::size_t volT, volA, volB, volC;
            suggested_orders_for_contraction(
                Nd0, o0, dim0, conj0, Nd1, o1, dim1, conj1, Ndo, o_r, dimr, SlowToFast, sug_o0,
                sug_o1, sug_or, swap_operands, norm_o0, norm_o1, norm_or, volT, volA, volB, volC);
            if (sug_o0 != o0 || sug_o1 != o1 || sug_or != o_r)
                throw std::runtime_error("local_contraction_normalized: unsupported ordering");
            local_contraction_normalized(alpha, beta, norm_o0, norm_o1, norm_or, volT, volA, volB,
                                         volC, conj0, conj1, v0, v1, vr);
        }

        /// Copy the content of tensor o0 into o1
        /// \param alpha: factor on the copy
        /// \param o0: dimension labels for the origin tensor
        /// \param from0: first coordinate to copy from the origin tensor
        /// \param size0: number of coordinates to copy in each direction
        /// \param dim0: dimension size for the origin tensor
        /// \param v0: data for the origin tensor
        /// \param mask0: mask for the origin tensor
        /// \param o1: dimension labels for the destination tensor
        /// \param from1: coordinate in destination tensor where first coordinate from origin tensor is copied
        /// \param dim1: dimension size for the destination tensor
        /// \param v1: data for the destination tensor
        /// \param mask1: mask for the destination tensor
        /// \param copyadd: either to copy or to add the origin values into the destination tensor
        /// \param co: coordinate linearization order

        template <std::size_t Nd0, std::size_t Nd1, typename T, typename Q, typename XPU0,
                  typename XPU1>
        void local_copy(typename elem<T>::type alpha, const Order<Nd0> &o0, const Coor<Nd0> &from0,
                        const Coor<Nd0> &size0, const Coor<Nd0> &dim0, vector<const T, XPU0> v0,
                        Mask<XPU0> mask0, const Order<Nd1> &o1, const Coor<Nd1> &from1,
                        const Coor<Nd1> &dim1, vector<Q, XPU1> v1, Mask<XPU1> mask1,
                        CopyAdd copyadd, CoorOrder co) {
            switch (copyadd) {
            case Copy:
                local_copy<Nd0, Nd1>(alpha, o0, from0, size0, dim0, v0, mask0, o1, from1, dim1, v1,
                                     mask1, EWOp::Copy{}, co);
                break;
            case Add:
                local_copy<Nd0, Nd1>(alpha, o0, from0, size0, dim0, v0, mask0, o1, from1, dim1, v1,
                                     mask1, EWOp::Add{}, co);
                break;
            }
        }
    }
}
#endif // __SUPERBBLAS_TENSOR__<|MERGE_RESOLUTION|>--- conflicted
+++ resolved
@@ -981,7 +981,6 @@
 
         template <typename IndexType, std::size_t Nd, typename T, typename Q, typename XPU0,
                   typename XPU1, typename EWOP>
-<<<<<<< HEAD
         DECL_LOCAL_COPY_NORMALIZE_T_Q(void local_copy_normalize(
             typename elem<T>::type alpha, IndexType disp0, const Coor<Nd> &from0,
             const Coor<Nd> &size, const Coor<Nd> &dim0, const Coor<Nd, IndexType> &strides0,
@@ -989,15 +988,6 @@
             const Coor<Nd> &dim1, const Coor<Nd, IndexType> &strides1, vector<Q, XPU1> v1,
             Mask<XPU1> mask1, std::size_t nblock, EWOP ewop))
         IMPL({
-=======
-        void local_copy_normalize(typename elem<T>::type alpha, IndexType disp0,
-                                  const Coor<Nd> &from0, const Coor<Nd> &size, const Coor<Nd> &dim0,
-                                  const Coor<Nd, IndexType> &strides0, vector<const T, XPU0> v0,
-                                  Mask<XPU0> mask0, IndexType disp1, const Coor<Nd> &from1,
-                                  const Coor<Nd> &dim1, const Coor<Nd, IndexType> &strides1,
-                                  vector<Q, XPU1> v1, Mask<XPU1> mask1, std::size_t nblock,
-                                  EWOP ewop) {
->>>>>>> 28eb44b3
             // Get the permutation vectors
             Coor<Nd> sizeb = size;
             for (std::size_t i = 0; i < nblock; ++i) sizeb[i] = 1;
