#ifndef __SUPERBBLAS_TENSOR__
#define __SUPERBBLAS_TENSOR__

#include "blas.h"
#include "cache.h"
#include <algorithm>
#include <array>
#include <assert.h>
#include <cstring>
#include <iterator>
#include <limits>
#include <map>
#include <sstream>
#include <stdexcept>
#include <string>
#include <type_traits>
#include <unordered_map>
#include <utility>
#include <vector>

//////////////////////
// NOTE:
// Functions in this file that uses `thrust` should be instrumented to remove the dependency from
// `thrust` when the superbblas library is used not as header-only. Use the macro `IMPL` to hide
// the definition of functions using `thrust` and use DECL_... macros to generate template
// instantiations to be included in the library.

#ifdef SUPERBBLAS_USE_THRUST
#    include <thrust/device_ptr.h>
#    include <thrust/execution_policy.h>
#    include <thrust/transform.h>
#endif

#ifdef SUPERBBLAS_CREATING_LIB

#    define COOR_DIMS 0, 1, 2, 3, 4, 5, 6, 7, 8, 9, 10, 11, 12, 13, 14, 15, 16, 17, 18
#    define REPLACE_Nd0_Nd1 REPLACE(Nd0, COOR_DIMS) REPLACE(Nd1, COOR_DIMS)

/// Generate template instantiations for get_permutation_origin and get_permutation_destination functions
/// with template parameters Nd0 and Nd1

#    define DECL_ORIG_PERM(...)                                                                    \
        EMIT REPLACE1(get_permutation_origin,                                                      \
                      superbblas::detail::get_permutation_origin<Nd0, Nd1>)                        \
            REPLACE_Nd0_Nd1 template __VA_ARGS__;

#    define DECL_DEST_PERM(...)                                                                    \
        EMIT REPLACE1(get_permutation_destination,                                                 \
                      superbblas::detail::get_permutation_destination<Nd0, Nd1>)                   \
            REPLACE_Nd0_Nd1 template __VA_ARGS__;

#else
#    define DECL_ORIG_PERM(...) __VA_ARGS__
#    define DECL_DEST_PERM(...) __VA_ARGS__
#endif

namespace superbblas {

    /// Coordinate Index type
    using IndexType = int;
    /// Coordinate type
    template <std::size_t Nd> using Coor = std::array<IndexType, Nd>;
    /// Vector of dimension labels
    template <std::size_t Nd> using Order = std::array<char, Nd>;

    /// How the coordinates are translates into positions in the tensor
    enum CoorOrder {
        SlowToFast, ///< The first coordinate runs the slowest and the last runs the fastest
        FastToSlow  ///< The first coordinate runs the fastest and the first runs the slowest
    };

    /// Action on the destination elements
    enum CopyAdd {
        Copy, ///< Copy the origin values into the destination tensor
        Add   ///< Add the origin values into the destination tensor
    };

    namespace detail {

#ifdef SUPERBBLAS_USE_THRUST
        /// Thrust does not support std::array container; here we implement a quick-and-dirty array container based on tuples

        template <typename T, std::size_t N> struct tarray_aux;
        template <typename T, std::size_t N> struct tarray_aux {
            using type =
                thrust::tuple<T, T, T, T, T, T, T, T, T, typename tarray_aux<T, N - 9>::type>;
        };

        template <typename T> struct tarray_aux<T, 0ul> { using type = thrust::tuple<>; };
        template <typename T> struct tarray_aux<T, 1ul> { using type = thrust::tuple<T>; };
        template <typename T> struct tarray_aux<T, 2ul> { using type = thrust::tuple<T, T>; };
        template <typename T> struct tarray_aux<T, 3ul> { using type = thrust::tuple<T, T, T>; };
        template <typename T> struct tarray_aux<T, 4ul> { using type = thrust::tuple<T, T, T, T>; };
        template <typename T> struct tarray_aux<T, 5ul> {
            using type = thrust::tuple<T, T, T, T, T>;
        };
        template <typename T> struct tarray_aux<T, 6ul> {
            using type = thrust::tuple<T, T, T, T, T, T>;
        };
        template <typename T> struct tarray_aux<T, 7ul> {
            using type = thrust::tuple<T, T, T, T, T, T, T>;
        };
        template <typename T> struct tarray_aux<T, 8ul> {
            using type = thrust::tuple<T, T, T, T, T, T, T, T>;
        };
        template <typename T> struct tarray_aux<T, 9ul> {
            using type = thrust::tuple<T, T, T, T, T, T, T, T, T>;
        };
        // template <typename T> struct tarray_aux<T, 10ul> {
        //     using type = thrust::tuple<T, T, T, T, T, T, T, T, T, thrust::tuple<T>>;
        // };
        // template <typename T> struct tarray_aux<T, 11ul> {
        //     using type = thrust::tuple<T, T, T, T, T, T, T, T, T, thrust::tuple<T, T>>;
        // };
        /// array container implementation based on tuples

        template <typename T, std::size_t N> using tarray = typename tarray_aux<T, N>::type;

        /// Return the I-th element on a tarray
        /// \tparam I: index of the element to return
        /// \param t: input array

        template <std::size_t I, typename T, std::size_t N,
                  typename std::enable_if<(I < 9 && I < N), bool>::type = true>
        inline __HOST__ __DEVICE__ T &tget(tarray<T, N> &t) {
            return thrust::get<I>(t);
        }

        template <std::size_t I, typename T, std::size_t N,
                  typename std::enable_if<(I < 9 && I < N), bool>::type = true>
        inline __HOST__ __DEVICE__ const T &tget(const tarray<T, N> &t) {
            return thrust::get<I>(t);
        }

        template <std::size_t I, typename T, std::size_t N,
                  typename std::enable_if<(I >= 9 && I < N), bool>::type = true>
        inline __HOST__ __DEVICE__ T &tget(tarray<T, N> &t) {
            return tget<I - 9, T, N - 9>(thrust::get<9>(t));
        }

        template <std::size_t I, typename T, std::size_t N,
                  typename std::enable_if<(I >= 9 && I < N), bool>::type = true>
        inline __HOST__ __DEVICE__ const T &tget(const tarray<T, N> &t) {
            return tget<I - 9, T, N - 9>(thrust::get<9>(t));
        }

        /// Return the i-th element on a tarray
        /// \param i: index of the element to return
        /// \param t: input array
        template <typename T, typename Indx, std::size_t N, std::size_t I = 0,
                  typename std::enable_if<(I >= N), bool>::type = true>
        inline __HOST__ __DEVICE__ T tget(Indx, const tarray<T, N> &) {
            return T{0};
        }

        template <typename T, typename Indx, std::size_t N, std::size_t I = 0,
                  typename std::enable_if<(I < N), bool>::type = true>
        inline __HOST__ __DEVICE__ T tget(Indx i, const tarray<T, N> &a) {
            return ((std::size_t)i == I ? tget<I, T, N>(a) : tget<T, Indx, N, I + 1>(i, a));
        }

        /// Coordinate based on tarray
        /// \tparam Nd: number of dimensions

        template <std::size_t Nd> using TCoor = tarray<IndexType, Nd>;
#endif

        /// Vector of `IndexType`
        template <typename XPU> using Indices = vector<IndexType, XPU>;

        //
        // Auxiliary functions
        //

        template <typename T, std::size_t Na, std::size_t Nb,
                  typename std::enable_if<Na != Nb, bool>::type = true>
        bool operator==(const std::array<T, Na> &, const std::array<T, Nb> &) {
            return false;
        }

        template <typename T, std::size_t N>
        std::array<T, N> operator-(const std::array<T, N> &a, const std::array<T, N> &b) {
            std::array<T, N> r;
            for (std::size_t i = 0; i < N; i++) r[i] = a[i] - b[i];
            return r;
        }

        template <typename T, std::size_t N>
        bool all_less_or_equal(const std::array<T, N> &a, const std::array<T, N> &b) {
            for (std::size_t i = 0; i < N; i++)
                if (a[i] > b[i]) return false;
            return true;
        }

        template <typename T, std::size_t N>
        std::array<T, N> min_each(const std::array<T, N> &a, const std::array<T, N> &b) {
            std::array<T, N> r;
            for (std::size_t i = 0; i < N; i++) r[i] = std::min(a[i], b[i]);
            return r;
        }

        template <typename T, std::size_t N>
        std::array<T, N> max_each(const std::array<T, N> &a, const std::array<T, N> &b) {
            std::array<T, N> r;
            for (std::size_t i = 0; i < N; i++) r[i] = std::max(a[i], b[i]);
            return r;
        }

        template <typename T, std::size_t N> std::array<T, N> reverse(const std::array<T, N> v) {
            std::array<T, N> r = v;
            std::reverse(r.begin(), r.end());
            return r;
        }

#ifdef SUPERBBLAS_USE_THRUST
        namespace ns_plus_aux {
            template <std::size_t Nd, std::size_t I = 0,
                      typename std::enable_if<(I >= Nd), bool>::type = true>
            __HOST__ __DEVICE__ inline void plus_aux(const TCoor<Nd> &, const TCoor<Nd> &,
                                                     TCoor<Nd> &) {}

            template <std::size_t Nd, std::size_t I = 0,
                      typename std::enable_if<(I < Nd), bool>::type = true>
            __HOST__ __DEVICE__ inline void plus_aux(const TCoor<Nd> &a, const TCoor<Nd> &b,
                                                     TCoor<Nd> &r) {
                tget<I, IndexType, Nd>(r) = tget<I, IndexType, Nd>(a) + tget<I, IndexType, Nd>(b);
                plus_aux<Nd, I + 1>(a, b, r);
            }
        }

        /// Add two arrays
        /// \param a: first array to add
        /// \param b: second array to add

        template <std::size_t Nd>
        __HOST__ __DEVICE__ inline TCoor<Nd> tplus(TCoor<Nd> a, TCoor<Nd> b) {
            TCoor<Nd> r;
            ns_plus_aux::plus_aux<Nd>(a, b, r);
            return r;
        }

        namespace ns_toTCoor_aux {
            template <std::size_t Nd, std::size_t I = 0,
                      typename std::enable_if<(I >= Nd), bool>::type = true>
            inline void toTCoor_aux(const Coor<Nd> &, TCoor<Nd> &) {}

            template <std::size_t Nd, std::size_t I = 0,
                      typename std::enable_if<(I < Nd), bool>::type = true>
            inline void toTCoor_aux(const Coor<Nd> &a, TCoor<Nd> &r) {
                tget<I, IndexType, Nd>(r) = a[I];
                toTCoor_aux<Nd, I + 1>(a, r);
            }
        }

        /// Convert from Coor to TCoor
        /// \param a: input coordinate

        template <std::size_t Nd> inline TCoor<Nd> toTCoor(const Coor<Nd> &a) {
            TCoor<Nd> r;
            ns_toTCoor_aux::toTCoor_aux<Nd>(a, r);
            return r;
        }
#endif

        /// Return whether the point is in the interval
        /// \param from: first coordinate in the interval
        /// \param size: number of consecutive elements in the interval in each direction
        /// \param dim: tensor dimensions
        /// \param coor: coordinate to evaluate whether it is in the interval

        template <std::size_t N>
        bool is_in_interval(const Coor<N> &from, const Coor<N> &size, const Coor<N> &dim,
                            const Coor<N> &coor) {
            for (std::size_t i = 0; i < N; i++)
                if (!((from[i] <= coor[i] && coor[i] < from[i] + size[i]) ||
                      (from[i] <= coor[i] + dim[i] && coor[i] + dim[i] < from[i] + size[i])))
                    return false;
            return true;
        }

        /// Return an array from a string
        /// \param v: input string
        /// \param name: name of the variable

        template <std::size_t Nd, typename T>
        std::array<T, Nd> toArray(const T *v, const char *name) {
            if (std::strlen(v) != Nd) {
                std::stringstream ss;
                ss << "The length of the order should match the template argument; argument `"
                   << name << "` should have length " << Nd;
                throw std::runtime_error(ss.str());
            }
            std::array<T, Nd> r;
            std::copy_n(v, Nd, r.begin());
            return r;
        }

        /// Return the jumps to the next consecutive element in each dimension
        /// \param dim: lattice dimension
        /// \param co: coordinate linearization order

        template <std::size_t Nd> Coor<Nd> get_strides(const Coor<Nd> dim, CoorOrder co) {
            Coor<Nd> p;
            if (Nd > 0) {
                if (co == SlowToFast) {
                    // p(i) = prod(dim(end:-1:i))
                    p.back() = 1;
                    for (std::size_t i = p.size() - 1; i >= 1; i--) p[i - 1] = p[i] * dim[i];
                } else {
                    // p(i) = prod(dim(1:i))
                    p[0] = 1;
                    for (std::size_t i = 1; i < Nd; ++i) p[i] = p[i - 1] * dim[i - 1];
                }
            }
            return p;
        }

        /// Return the index associated to a coordinate
        /// \param coors: input coordinate
        /// \param dim: lattice dimensions
        /// \param stride: jump to get to the next coordinate in each dimension

        template <std::size_t Nd>
        IndexType coor2index(const Coor<Nd> &coor, const Coor<Nd> &dim, const Coor<Nd> &stride) {
            IndexType r = 0;
            for (std::size_t j = 0; j < Nd; j++) r += (coor[j] % dim[j]) * stride[j];
            return r;
        }

#ifdef SUPERBBLAS_USE_THRUST
        template <std::size_t Nd, std::size_t I = 0,
                  typename std::enable_if<(I >= Nd), bool>::type = true>
        __HOST__ __DEVICE__ IndexType coor2index(const TCoor<Nd> &, const TCoor<Nd> &,
                                                 const TCoor<Nd> &) {
            return 0;
        }

        template <std::size_t Nd, std::size_t I = 0,
                  typename std::enable_if<(I < Nd), bool>::type = true>
        __HOST__ __DEVICE__ IndexType coor2index(const TCoor<Nd> &coor, const TCoor<Nd> &dim,
                                                 const TCoor<Nd> &stride) {
            return (tget<I, IndexType, Nd>(coor) % tget<I, IndexType, Nd>(dim)) *
                       tget<I, IndexType, Nd>(stride) +
                   coor2index<Nd, I + 1>(coor, dim, stride);
        }
#endif

        /// Return the coordinate associated to an index
        /// \param index: input vertex index
        /// \param dim: lattice dimensions
        /// \param stride: jump to get to the next coordinate in each dimension

        template <std::size_t Nd>
        inline Coor<Nd> index2coor(const IndexType &index, const Coor<Nd> &dim,
                                   const Coor<Nd> &stride) {
            Coor<Nd> r;
            for (std::size_t j = 0; j < Nd; j++) r[j] = (index / stride[j]) % dim[j];
            return r;
        }

#ifdef SUPERBBLAS_USE_THRUST
        namespace ns_index2coor_aux {
            template <std::size_t Nd, std::size_t I = 0,
                      typename std::enable_if<(I >= Nd), bool>::type = true>
            __HOST__ __DEVICE__ inline void index2coor(IndexType, const TCoor<Nd> &,
                                                       const TCoor<Nd> &, TCoor<Nd> &) {}

            template <std::size_t Nd, std::size_t I = 0,
                      typename std::enable_if<(I < Nd), bool>::type = true>
            __HOST__ __DEVICE__ inline void index2coor(IndexType index, const TCoor<Nd> &dim,
                                                       const TCoor<Nd> &stride, TCoor<Nd> &r) {
                tget<I, IndexType, Nd>(r) =
                    (index / tget<I, IndexType, Nd>(stride)) % tget<I, IndexType, Nd>(dim);
                index2coor<Nd, I + 1>(index, dim, stride, r);
            }
        }

        template <std::size_t Nd>
        __HOST__ __DEVICE__ inline TCoor<Nd> index2coor(IndexType index, const TCoor<Nd> &dim,
                                                        const TCoor<Nd> &stride) {
            TCoor<Nd> r;
            ns_index2coor_aux::index2coor<Nd>(index, dim, stride, r);
            return r;
        }
#endif

        /// Check all dimension labels are distinct
        /// \param order: dimension labels
        ///
        /// Return whether all label dimension are distinct

        template <typename Vector> bool check_order(const Vector &order) {
            for (std::size_t i = 0; i < order.size(); ++i)
                if (std::find(order.begin() + i + 1, order.end(), order[i]) != order.end())
                    return false;
            return true;
        }

        /// Return the number of vertices in a lattice
        /// \param dim: lattice dimensions

        template <std::size_t Nd> std::size_t volume(const Coor<Nd> &dim) {
            if (dim.size() <= 0) return 0;

            std::size_t vol = dim[0];
            for (std::size_t i = 1; i < dim.size(); ++i) vol *= dim[i];
            return vol;
        }

        /// Return the number of vertices in a sublattice
        /// \param order: dimension labels
        /// \param dim: lattice dimensions
        /// \param starts_with: the first label of the sublattice
        /// \param size: number of consecutive dimension of the sublattice

        template <std::size_t Nd>
        std::size_t volume(const Order<Nd> &order, const Coor<Nd> &dim, char starts_with,
                           std::size_t size) {
            assert(size <= order.size());

            if (size <= 0) return 0;

            std::size_t vol = 1;
            for (std::size_t n = 0,
                             i = std::find(order.begin(), order.end(), starts_with) - order.begin();
                 n < size; ++n, ++i)
                vol *= dim[i];

            return vol;
        }

        /// Return a new array {coor[perm[0]], coor[perm[1]], ...}
        /// \param coor: input array
        /// \param perm: permutation
        /// \param black: value to set when perm[i] < 0
        ///
        /// NOTE: the output array will have zero on negative elements of `perm`.

        template <std::size_t Nd0, std::size_t Nd1>
        Coor<Nd1> reorder_coor(const Coor<Nd0> &coor, const Coor<Nd1> &perm, IndexType blanck = 0) {
            Coor<Nd1> r;
            for (std::size_t i = 0; i < Nd1; ++i) r[i] = perm[i] >= 0 ? coor[perm[i]] : blanck;
            return r;
        }

#ifdef SUPERBBLAS_USE_THRUST
        namespace ns_reorder_coor_aux {
            template <std::size_t Nd0, std::size_t Nd1, std::size_t I = 0,
                      typename std::enable_if<(I >= Nd1), bool>::type = true>
            __HOST__ __DEVICE__ inline void reorder_coor(const TCoor<Nd0> &, const TCoor<Nd1> &,
                                                         IndexType, TCoor<Nd1> &) {}

            template <std::size_t Nd0, std::size_t Nd1, std::size_t I = 0,
                      typename std::enable_if<(I < Nd1), bool>::type = true>
            __HOST__ __DEVICE__ inline void reorder_coor(const TCoor<Nd0> &coor,
                                                         const TCoor<Nd1> &perm, IndexType blanck,
                                                         TCoor<Nd1> &r) {
                tget<I, IndexType, Nd1>(r) =
                    (tget<I, IndexType, Nd1>(perm) >= 0
                         ? tget<IndexType, IndexType, Nd0>(tget<I, IndexType, Nd1>(perm), coor)
                         : blanck);
                reorder_coor<Nd0, Nd1, I + 1>(coor, perm, blanck, r);
            }
        }

        template <std::size_t Nd0, std::size_t Nd1>
        __HOST__ __DEVICE__ inline TCoor<Nd1>
        reorder_coor(const TCoor<Nd0> &coor, const TCoor<Nd1> &perm, IndexType blanck = 0) {
            TCoor<Nd1> r;
            ns_reorder_coor_aux::reorder_coor<Nd0, Nd1>(coor, perm, blanck, r);
            return r;
        }
#endif

        /// Check that there exists a permutation from the first tensor to the second
        /// \param o0: dimension labels
        /// \param dim0: dimension size for o0
        /// \param o1: dimension labels
        ///
        /// Return whether all labels with dimension size greater than one in o0 are also in o1 and
        /// and the dimension of the first is smaller or equal than the second

        template <std::size_t Nd0, std::size_t Nd1>
        bool is_a_subset_of(Order<Nd0> o0, Coor<Nd0> dim0, Order<Nd1> o1) {
            for (std::size_t i = 0; i < o0.size(); ++i)
                if (dim0[i] > 1 && std::find(o1.begin(), o1.end(), o0[i]) == o1.end()) return false;
            return true;
        }

        /// Return a permutation that transform an o0 coordinate into an o1 coordinate
        /// \param o0: source dimension labels
        /// \param o1: destination dimension labels
        ///
        /// NOTE: the permutation can be used in function `reorder_coor`.

        template <std::size_t Nd0, std::size_t Nd1>
        Coor<Nd1> find_permutation(const Order<Nd0> &o0, const Order<Nd1> &o1) {
            Coor<Nd1> r;
            for (std::size_t i = 0; i < Nd1; ++i) {
                const auto j = std::find(o0.begin(), o0.end(), o1[i]);
                r[i] = (j != o0.end() ? j - o0.begin() : -1);
            }
            return r;
        }

        /// Check that all values are positive
        /// \param from: coordinates to check

        template <std::size_t Nd> bool check_positive(const Coor<Nd> &from) {
            return all_less_or_equal({}, from);
        }

        /// Check that the copy operation is possible
        /// \param o0: dimension labels for the origin tensor
        /// \param from0: first coordinate to copy from the origin tensor
        /// \param size0: first coordinate not to copy from the origin tensor
        /// \param dim0: dimension size for the origin tensor
        /// \param o1: dimension labels for the destination tensor
        /// \param dim1: dimension size for the destination tensor

        template <std::size_t Nd0, std::size_t Nd1>
        bool check_isomorphic(const Order<Nd0> &o0, const Coor<Nd0> &size0, const Coor<Nd0> &dim0,
                              const Order<Nd1> &o1, const Coor<Nd1> dim1) {

            if (!(check_order(o0) && check_order(o1) && check_positive<Nd0>(size0) &&
                  all_less_or_equal(size0, dim0) && is_a_subset_of<Nd0, Nd1>(o0, size0, o1)))
                return false;
            if (volume(size0) == 0) return true;

            Coor<Nd1> perm0 = find_permutation<Nd0, Nd1>(o0, o1);
            Coor<Nd1> size1 = reorder_coor<Nd0, Nd1>(size0, perm0, 1);
            return all_less_or_equal(size1, dim1);
        }

        /// Return the permutation on the origin to copy from the origin tensor into the destination tensor
        /// \param o0: dimension labels for the origin tensor
        /// \param from0: first coordinate to copy from the origin tensor
        /// \param size0: number of coordinates to copy in each direction
        /// \param dim0: dimension size for the origin tensor
        /// \param o1: dimension labels for the destination tensor
        /// \param from1: coordinate in destination tensor where first coordinate from origin tensor is copied
        /// \param dim1: dimension size for the destination tensor
        /// \param cpu: device context for the returned vector
        /// \param co: coordinate linearization order

        template <std::size_t Nd0, std::size_t Nd1>
        Indices<Cpu> get_permutation_origin(const Order<Nd0> &o0, const Coor<Nd0> &from0,
                                            const Coor<Nd0> &size0, const Coor<Nd0> &dim0,
                                            const Order<Nd1> &o1, const Coor<Nd1> &from1,
                                            const Coor<Nd1> &dim1, Cpu cpu, CoorOrder co) {
            (void)from1;
            (void)dim1;

            tracker<Cpu> _t("comp. permutations", cpu);

            // Check the compatibility of the tensors
            assert((check_positive<Nd0>(from0) && check_positive<Nd1>(from1)));
            assert((check_isomorphic<Nd0, Nd1>(o0, size0, dim0, o1, dim1)));

            // Quick exit
            if (volume<Nd0>(size0) == 0) { return Indices<Cpu>(); }

            // Compute the indices
            Coor<Nd1> perm0 = find_permutation<Nd0, Nd1>(o0, o1);
            Coor<Nd1> size1 = reorder_coor<Nd0, Nd1>(size0, perm0, 1);
            std::size_t vol0 = volume<Nd0>(dim0);
            std::size_t vol = volume<Nd0>(size0);

            // Check that IndexType is big enough
            if (std::numeric_limits<IndexType>::max() <= vol0)
                throw std::runtime_error("Ups! IndexType isn't big enough");

            Indices<Cpu> indices0(vol, cpu);
            Coor<Nd0> stride0 = get_strides<Nd0>(dim0, co);
            Coor<Nd1> new_stride1 = get_strides<Nd1>(size1, co);
            Coor<Nd0> perm1 = find_permutation<Nd1, Nd0>(o1, o0);
#ifdef _OPENMP
#    pragma omp parallel for
#endif
            for (std::size_t i = 0; i < vol; ++i) {
                Coor<Nd1> c1 = index2coor<Nd1>(i, size1, new_stride1);
                indices0[i] =
                    coor2index<Nd0>(reorder_coor<Nd1, Nd0>(c1, perm1) + from0, dim0, stride0);
                assert(0 <= indices0[i] && indices0[i] < (IndexType)vol0);
                (void)vol0;
            }

            return indices0;
        }

        /// Return the permutation on the destination to copy from the origin tensor into the destination tensor
        /// \param o0: dimension labels for the origin tensor
        /// \param from0: first coordinate to copy from the origin tensor
        /// \param size0: number of coordinates to copy in each direction
        /// \param dim0: dimension size for the origin tensor
        /// \param o1: dimension labels for the destination tensor
        /// \param from1: coordinate in destination tensor where first coordinate from origin tensor is copied
        /// \param dim1: dimension size for the destination tensor
        /// \param cpu: device context for the returned vector
        /// \param co: coordinate linearization order

        template <std::size_t Nd0, std::size_t Nd1>
        Indices<Cpu> get_permutation_destination(const Order<Nd0> &o0, const Coor<Nd0> &from0,
                                                 const Coor<Nd0> &size0, const Coor<Nd0> &dim0,
                                                 const Order<Nd1> &o1, const Coor<Nd1> &from1,
                                                 const Coor<Nd1> &dim1, Cpu cpu, CoorOrder co) {
            (void)from0;
            (void)dim0;

            tracker<Cpu> _t("comp. permutations", cpu);

            // Check the compatibility of the tensors
            assert((check_positive<Nd0>(from0) && check_positive<Nd1>(from1)));
            assert((check_isomorphic<Nd0, Nd1>(o0, size0, dim0, o1, dim1)));

            // Quick exit
            if (volume<Nd0>(size0) == 0) { return Indices<Cpu>(); }

            // Compute the indices
            Coor<Nd1> perm0 = find_permutation<Nd0, Nd1>(o0, o1);
            Coor<Nd1> size1 = reorder_coor<Nd0, Nd1>(size0, perm0, 1);
            std::size_t vol1 = volume<Nd1>(dim1);
            std::size_t vol = volume<Nd0>(size0);

            // Check that IndexType is big enough
            if (std::numeric_limits<IndexType>::max() <= vol1)
                throw std::runtime_error("Ups! IndexType isn't big enough");

            Indices<Cpu> indices1(vol, cpu);
            Coor<Nd1> stride1 = get_strides<Nd1>(dim1, co);
            Coor<Nd1> new_stride1 = get_strides<Nd1>(size1, co);
#ifdef _OPENMP
#    pragma omp parallel for
#endif
            for (std::size_t i = 0; i < vol; ++i) {
                Coor<Nd1> c1 = index2coor<Nd1>(i, size1, new_stride1);
                indices1[i] = coor2index<Nd1>(c1 + from1, dim1, stride1);
                assert(0 <= indices1[i] && indices1[i] < (IndexType)vol1);
                (void)vol1;
            }

            return indices1;
        }

#ifdef SUPERBBLAS_USE_CUDA

#    ifdef SUPERBBLAS_USE_THRUST
        /// Class that compute the origin permutation

        template <std::size_t Nd0, std::size_t Nd1>
        struct perm_orig_elem : public thrust::unary_function<IndexType, IndexType> {
            const TCoor<Nd0> from0, dim0, stride0;
            const TCoor<Nd1> new_stride1, size1;
            const TCoor<Nd0> perm1;
            perm_orig_elem(TCoor<Nd0> from0, TCoor<Nd0> dim0, TCoor<Nd0> stride0,
                           TCoor<Nd1> new_stride1, TCoor<Nd1> size1, TCoor<Nd0> perm1)
                : from0(from0),
                  dim0(dim0),
                  stride0(stride0),
                  new_stride1(new_stride1),
                  size1(size1),
                  perm1(perm1) {}

            __HOST__ __DEVICE__ IndexType operator()(IndexType i) {
                return coor2index<Nd0>(
                    tplus<Nd0>(
                        reorder_coor<Nd1, Nd0>(index2coor<Nd1>(i, size1, new_stride1), perm1),
                        from0),
                    dim0, stride0);
            }
        };

        /// Class that compute the destination permutation

        template <std::size_t Nd1>
        struct perm_dest_elem : public thrust::unary_function<IndexType, IndexType> {
            const TCoor<Nd1> from1, dim1, stride1, new_stride1, size1;
            perm_dest_elem(TCoor<Nd1> from1, TCoor<Nd1> dim1, TCoor<Nd1> stride1,
                           TCoor<Nd1> new_stride1, TCoor<Nd1> size1)
                : from1(from1),
                  dim1(dim1),
                  stride1(stride1),
                  new_stride1(new_stride1),
                  size1(size1) {}

            __HOST__ __DEVICE__ IndexType operator()(IndexType i) {
                return coor2index<Nd1>(tplus<Nd1>(index2coor<Nd1>(i, size1, new_stride1), from1),
                                       dim1, stride1);
            }
        };
#    endif

        /// Return the permutation on the origin to copy from the origin tensor into the destination tensor
        /// \param o0: dimension labels for the origin tensor
        /// \param from0: first coordinate to copy from the origin tensor
        /// \param size0: number of coordinates to copy in each direction
        /// \param dim0: dimension size for the origin tensor
        /// \param o1: dimension labels for the destination tensor
        /// \param from1: coordinate in destination tensor where first coordinate from origin tensor is copied
        /// \param dim1: dimension size for the destination tensor
        /// \param cpu: device context for the returned vector
        /// \param co: coordinate linearization order

        template <std::size_t Nd0, std::size_t Nd1>
<<<<<<< HEAD
        Indices<Cuda> get_permutation_origin(const Order<Nd0> &o0, const Coor<Nd0> &from0,
                                             const Coor<Nd0> &size0, const Coor<Nd0> &dim0,
                                             const Order<Nd1> &o1, const Coor<Nd1> &from1,
                                             const Coor<Nd1> &dim1, Cuda cuda, CoorOrder co) {

            (void)cuda;
            Indices<Cpu> indices_host = get_permutation_origin<Nd0, Nd1>(o0, from0, size0, dim0, o1,
                                                                         from1, dim1, Cpu{}, co);
            Indices<Cuda> indices(indices_host.size(), cuda);
            copy_n<IndexType, IndexType>(1, indices_host.data(), Cpu{}, indices_host.size(),
                                         indices.data(), cuda, EWOp::Copy{});
            return indices;
        }
=======
        DECL_ORIG_PERM(Indices<Cuda> get_permutation_origin(
            const Order<Nd0> &o0, const Coor<Nd0> &from0, const Coor<Nd0> &size0,
            const Coor<Nd0> &dim0, const Order<Nd1> &o1, const Coor<Nd1> &from1,
            const Coor<Nd1> &dim1, Cuda cuda, CoorOrder co))
        IMPL({
            (void)from1;
            (void)dim1;

            tracker<Cuda> _t("comp. permutations cuda", cuda);

            // Check the compatibility of the tensors
            assert((check_positive<Nd0>(from0) && check_positive<Nd1>(from1)));
            assert((check_isomorphic<Nd0, Nd1>(o0, size0, dim0, o1, dim1)));

            // Quick exit
            if (volume<Nd0>(size0) == 0) { return Indices<Cuda>(0, cuda); }

            // Compute the indices
            Coor<Nd1> perm0 = find_permutation<Nd0, Nd1>(o0, o1);
            Coor<Nd1> size1 = reorder_coor<Nd0, Nd1>(size0, perm0, 1);
            std::size_t vol0 = volume<Nd0>(dim0);
            std::size_t vol = volume<Nd0>(size0);

            Indices<Cuda> indices0(vol, cuda);
            Coor<Nd0> stride0 = get_strides<Nd0>(dim0, co);
            Coor<Nd1> new_stride1 = get_strides<Nd1>(size1, co);
            Coor<Nd0> perm1 = find_permutation<Nd1, Nd0>(o1, o0);

            thrust::transform(thrust::device, thrust::make_counting_iterator(IndexType(0)),
                              thrust::make_counting_iterator(IndexType(vol)),
                              encapsulate_pointer(indices0.data()),
                              perm_orig_elem<Nd0, Nd1>(toTCoor(from0), toTCoor(dim0),
                                                       toTCoor(stride0), toTCoor(new_stride1),
                                                       toTCoor(size1), toTCoor(perm1)));

            return indices0;
        })
>>>>>>> 18b6ebe9

        /// Return the permutation on the destination to copy from the origin tensor into the destination tensor
        /// \param o0: dimension labels for the origin tensor
        /// \param from0: first coordinate to copy from the origin tensor
        /// \param size0: number of coordinates to copy in each direction
        /// \param dim0: dimension size for the origin tensor
        /// \param o1: dimension labels for the destination tensor
        /// \param from1: coordinate in destination tensor where first coordinate from origin tensor is copied
        /// \param dim1: dimension size for the destination tensor
        /// \param cpu: device context for the returned vector
        /// \param co: coordinate linearization order

        template <std::size_t Nd0, std::size_t Nd1>
<<<<<<< HEAD
        Indices<Cuda> get_permutation_destination(const Order<Nd0> &o0, const Coor<Nd0> &from0,
                                                  const Coor<Nd0> &size0, const Coor<Nd0> &dim0,
                                                  const Order<Nd1> &o1, const Coor<Nd1> &from1,
                                                  const Coor<Nd1> &dim1, Cuda cuda, CoorOrder co) {
            (void)cuda;
            Indices<Cpu> indices_host = get_permutation_destination<Nd0, Nd1>(
                o0, from0, size0, dim0, o1, from1, dim1, Cpu{}, co);
            Indices<Cuda> indices(indices_host.size(), cuda);
            copy_n<IndexType, IndexType>(1, indices_host.data(), Cpu{}, indices_host.size(),
                                         indices.data(), cuda, EWOp::Copy{});
            return indices;
        }
=======
        DECL_DEST_PERM(Indices<Cuda> get_permutation_destination(
            const Order<Nd0> &o0, const Coor<Nd0> &from0, const Coor<Nd0> &size0,
            const Coor<Nd0> &dim0, const Order<Nd1> &o1, const Coor<Nd1> &from1,
            const Coor<Nd1> &dim1, Cuda cuda, CoorOrder co))
        IMPL({
            (void)from0;
            (void)dim0;

            tracker<Cuda> _t("comp. permutations cuda", cuda);

            // Check the compatibility of the tensors
            assert((check_positive<Nd0>(from0) && check_positive<Nd1>(from1)));
            assert((check_isomorphic<Nd0, Nd1>(o0, size0, dim0, o1, dim1)));

            // Quick exit
            if (volume<Nd0>(size0) == 0) { return Indices<Cuda>(); }

            // Compute the indices
            Coor<Nd1> perm0 = find_permutation<Nd0, Nd1>(o0, o1);
            Coor<Nd1> size1 = reorder_coor<Nd0, Nd1>(size0, perm0, 1);
            std::size_t vol = volume<Nd0>(size0);

            Indices<Cuda> indices1(vol, cuda);
            Coor<Nd1> stride1 = get_strides<Nd1>(dim1, co);
            Coor<Nd1> new_stride1 = get_strides<Nd1>(size1, co);

            thrust::transform(thrust::device, thrust::make_counting_iterator(IndexType(0)),
                              thrust::make_counting_iterator(IndexType(vol)),
                              encapsulate_pointer(indices1.data()),
                              perm_dest_elem<Nd1>(toTCoor(from1), toTCoor(dim1), toTCoor(stride1),
                                                  toTCoor(new_stride1), toTCoor(size1)));

            return indices1;
        })
>>>>>>> 18b6ebe9
#endif // SUPERBBLAS_USE_CUDA

        //
        // Hash for tuples and arrays
        //

        template <typename T> struct Hash {
            template <typename U = T,
                      typename std::enable_if<!std::is_enum<U>::value, bool>::type = true>
            static std::size_t hash(U const &t) noexcept {
                return std::hash<T>{}(t);
            }
            template <typename U = T,
                      typename std::enable_if<std::is_enum<U>::value, bool>::type = true>
            static std::size_t hash(T const &t) noexcept {
                return std::size_t(t);
            }
        };

        template <typename T> struct Hash<const T> {
            static std::size_t hash(T const &t) noexcept { return Hash<T>::hash(t); }
        };

        /// Extend hash to std::array
        template <typename T, std::size_t N> struct Hash<std::array<T, N>> {
            static std::size_t hash(std::array<T, N> const &t) noexcept {
                std::size_t r = 12345;
                for (std::size_t i = 0; i < N; ++i) r = r ^ Hash<T>::hash(t[i]);
                return r;
            }
        };

        template <class Tuple> struct TupleHash;

        /// Extend Hash for std::tuple

        template <typename... Ts> struct Hash<std::tuple<Ts...>> {
            static std::size_t hash(std::tuple<Ts...> const &t) noexcept {
                return TupleHash<std::tuple<Ts...>>{}(t);
            }
        };

        /// Extend Hash for vector<T, Cpu>

        template <typename T> struct Hash<vector<T, Cpu>> {
            static std::size_t hash(vector<T, Cpu> const &t) noexcept {
                std::size_t r = 12345;
                for (std::size_t i = 0; i < t.size(); ++i) r = r ^ Hash<T>::hash(t[i]);
                return r;
            }
        };

        template <class Tuple, std::size_t N> struct TupleHashHelp {
            static std::size_t hash(Tuple const &t) noexcept {
                return Hash<typename std::tuple_element<N, Tuple>::type>::hash(std::get<N>(t)) ^
                       TupleHashHelp<Tuple, N - 1>::hash(t);
            }
        };

        template <class Tuple> struct TupleHashHelp<Tuple, 0> {
            static std::size_t hash(Tuple const &t) noexcept {
                return Hash<typename std::tuple_element<0, Tuple>::type>::hash(std::get<0>(t));
            }
        };

        /// Hash for tuples

        template <class T> struct TupleHash;

        template <class... TupleItems> struct TupleHash<typename std::tuple<TupleItems...>> {
            using Tuple = typename std::tuple<TupleItems...>;
            std::size_t operator()(Tuple const &t) const noexcept {
                return TupleHashHelp<Tuple, std::tuple_size<Tuple>::value - 1>::hash(t);
            }
        };

        template <typename T> struct TupleHash<vector<T, Cpu>> {
            using type = vector<T, Cpu>;
            std::size_t operator()(type const &t) const noexcept { return Hash<type>::hash(t); }
        };

        /// Return the memory footprint of an object
        /// \param v: input object

        template <typename T, typename XPU> std::size_t storageSize(const vector<T, XPU> &v) {
            return sizeof(T) * v.size();
        }

        /// Return the permutation on the destination to copy from the origin tensor into the destination tensor
        /// \param o0: dimension labels for the origin tensor
        /// \param from0: first coordinate to copy from the origin tensor
        /// \param size0: number of coordinates to copy in each direction
        /// \param dim0: dimension size for the origin tensor
        /// \param o1: dimension labels for the destination tensor
        /// \param from1: coordinate in destination tensor where first coordinate from origin tensor is copied
        /// \param dim1: dimension size for the destination tensor
        /// \param cpu: device context for the returned vector
        /// \param indices_out: returned permutation
        /// \param disp: returned displacement
        /// \param co: coordinate linearization order
        ///
        /// The ith element of the permutation is:
        ///   indices_out[i] + disp

        template <std::size_t Nd0, std::size_t Nd1, typename XPU>
        void get_permutation_destination_cache(const Order<Nd0> &o0, const Coor<Nd0> &from0,
                                               const Coor<Nd0> &size0, const Coor<Nd0> &dim0,
                                               const Order<Nd1> &o1, const Coor<Nd1> &from1,
                                               const Coor<Nd1> &dim1, XPU xpu,
                                               Indices<XPU> &indices_out, IndexType &disp,
                                               CoorOrder co) {
            // Check the compatibility of the tensors
            assert((check_positive<Nd0>(from0) && check_positive<Nd1>(from1)));
            assert((check_isomorphic<Nd0, Nd1>(o0, size0, dim0, o1, dim1)));

            // Quick exit
            if (volume<Nd0>(size0) == 0) {
                indices_out = Indices<XPU>(0, xpu);
                disp = 0;
                return;
            }

            Coor<Nd1> perm0 = find_permutation<Nd0, Nd1>(o0, o1);
            Coor<Nd1> size1 = reorder_coor<Nd0, Nd1>(size0, perm0, 1);

            // Check in the storage
            using size_dim = std::tuple<Coor<Nd1>, Coor<Nd1>, int, CoorOrder>;
            using from_size_dim = std::tuple<Coor<Nd1>, Coor<Nd1>, Coor<Nd1>, int, CoorOrder>;
            struct size_dim_map_tag {};
            auto size_dim_map =
                getCache<size_dim, Indices<XPU>, TupleHash<size_dim>, size_dim_map_tag>(xpu);
            struct from_size_dim_map_tag {};
            auto from_size_dim_map = getCache<from_size_dim, Indices<XPU>, TupleHash<from_size_dim>,
                                              from_size_dim_map_tag>(xpu);
            {
                auto it =
                    from_size_dim_map.find(from_size_dim{from1, size1, dim1, deviceId(xpu), co});
                if (it != from_size_dim_map.end()) {
                    indices_out = it->second.value;
                    disp = 0;
                    return;
                }
            }
            if (all_less_or_equal(from1 + size1, dim1)) {
                auto it = size_dim_map.find(size_dim{size1, dim1, deviceId(xpu), co});
                if (it != size_dim_map.end()) {
                    indices_out = it->second.value;
                    Coor<Nd1> stride1 = get_strides<Nd1>(dim1, co);
                    disp = coor2index<Nd1>(from1, dim1, stride1);
                    return;
                }
            }

            // Get the permutation independent of 'from1' and store it in cache
            if (all_less_or_equal(from1 + size1, dim1)) {
                Indices<XPU> indices1_sd = get_permutation_destination<Nd0, Nd1>(
                    o0, {}, size0, dim0, o1, {}, dim1, xpu, co);
                size_dim_map.insert(size_dim{size1, dim1, deviceId(xpu), co}, indices1_sd,
                                    storageSize(indices1_sd));
                Coor<Nd1> stride1 = get_strides<Nd1>(dim1, co);
                disp = coor2index<Nd1>(from1, dim1, stride1);
                indices_out = indices1_sd;
                return;
            }

            // Get the permutation and store it in cache
            Indices<XPU> indices1 = get_permutation_destination<Nd0, Nd1>(o0, from0, size0, dim0,
                                                                          o1, from1, dim1, xpu, co);
            from_size_dim_map.insert(from_size_dim{from1, size1, dim1, deviceId(xpu), co}, indices1,
                                     storageSize(indices1));

            // Return the permutation
            indices_out = indices1;
            disp = 0;
        }

        /// Return the permutation on the origin to copy from the origin tensor into the destination tensor
        /// \param o0: dimension labels for the origin tensor
        /// \param from0: first coordinate to copy from the origin tensor
        /// \param size0: number of coordinates to copy in each direction
        /// \param dim0: dimension size for the origin tensor
        /// \param o1: dimension labels for the destination tensor
        /// \param from1: coordinate in destination tensor where first coordinate from origin tensor is copied
        /// \param dim1: dimension size for the destination tensor
        /// \param cpu: device context for the returned vector
        /// \param indices_out: returned permutation
        /// \param disp: returned displacement
        /// \param co: coordinate linearization order
        ///
        /// The ith element of the permutation is:
        ///   indices_out[i] + disp

        template <std::size_t Nd0, std::size_t Nd1, typename XPU>
        void get_permutation_origin_cache(const Order<Nd0> &o0, const Coor<Nd0> &from0,
                                          const Coor<Nd0> &size0, const Coor<Nd0> &dim0,
                                          const Order<Nd1> &o1, const Coor<Nd1> &from1,
                                          const Coor<Nd1> &dim1, XPU xpu, Indices<XPU> &indices_out,
                                          IndexType &disp, CoorOrder co) {
            // Check the compatibility of the tensors
            assert((check_positive<Nd0>(from0) && check_positive<Nd1>(from1)));
            assert((check_isomorphic<Nd0, Nd1>(o0, size0, dim0, o1, dim1)));

            // Quick exit
            if (volume<Nd0>(size0) == 0) {
                indices_out = Indices<XPU>(0, xpu);
                disp = 0;
                return;
            }

            // Check in the storage
            using perm_size_dim = std::tuple<Coor<Nd0>, Coor<Nd0>, Coor<Nd0>, int, CoorOrder>;
            using perm_from_size_dim =
                std::tuple<Coor<Nd0>, Coor<Nd0>, Coor<Nd0>, Coor<Nd0>, int, CoorOrder>;
            struct size_dim_map_tag {};
            auto size_dim_map =
                getCache<perm_size_dim, Indices<XPU>, TupleHash<perm_size_dim>, size_dim_map_tag>(
                    xpu);
            struct from_size_dim_map_tag {};
            auto from_size_dim_map =
                getCache<perm_from_size_dim, Indices<XPU>, TupleHash<perm_from_size_dim>,
                         from_size_dim_map_tag>(xpu);
            Coor<Nd0> perm1 = find_permutation<Nd1, Nd0>(o1, o0);
            {
                auto it = from_size_dim_map.find(
                    perm_from_size_dim{perm1, from0, size0, dim0, deviceId(xpu), co});
                if (it != from_size_dim_map.end()) {
                    indices_out = it->second.value;
                    disp = 0;
                    return;
                }
            }
            if (all_less_or_equal(from0 + size0, dim0)) {
                auto it = size_dim_map.find(perm_size_dim{perm1, size0, dim0, deviceId(xpu), co});
                if (it != size_dim_map.end()) {
                    indices_out = it->second.value;
                    Coor<Nd0> stride0 = get_strides<Nd0>(dim0, co);
                    disp = coor2index<Nd0>(from0, dim0, stride0);
                    return;
                }
            }

            // Get the permutation independent of 'from1' and store it in cache
            if (all_less_or_equal(from0 + size0, dim0)) {
                Indices<XPU> indices0_sd =
                    get_permutation_origin<Nd0, Nd1>(o0, {}, size0, dim0, o1, {}, dim1, xpu, co);
                size_dim_map.insert(perm_size_dim{perm1, size0, dim0, deviceId(xpu), co},
                                    indices0_sd, storageSize(indices0_sd));
                Coor<Nd0> stride0 = get_strides<Nd0>(dim0, co);
                disp = coor2index<Nd0>(from0, dim0, stride0);
                indices_out = indices0_sd;
                return;
            }

            // Get the permutation and store it in cache
            Indices<XPU> indices0 =
                get_permutation_origin<Nd0, Nd1>(o0, from0, size0, dim0, o1, from1, dim1, xpu, co);
            from_size_dim_map.insert(
                perm_from_size_dim{perm1, from0, size0, dim0, deviceId(xpu), co}, indices0,
                storageSize(indices0));

            // Return the permutation
            indices_out = indices0;
            disp = 0;
        }

        /// Find common largest substring
        /// \param o0: dimension labels
        /// \param o1: dimension labels
        /// \param starts_with: (out) the first label of the common substring
        /// \param size: the number of common labels
        ///
        /// Return the largest common substring in o0 and o1 assuming that each
        /// dimension has different labels on each vector

        template <typename Vector0, typename Vector1, typename ConstIterator,
                  typename value_type = typename Vector0::value_type>
        void largest_common_substring_order(const Vector0 &o0, const Vector1 &o1,
                                            ConstIterator avoid, std::size_t nAvoid,
                                            value_type &starts_with, std::size_t &size) {
            size = 0;
            for (std::size_t i = 0; i < o0.size(); ++i) {
                if (nAvoid > 0 && std::find(avoid, avoid + nAvoid, o0[i]) != avoid + nAvoid)
                    continue;
                auto j = std::find(o1.begin(), o1.end(), o0[i]);
                if (j == o1.end()) continue;
                starts_with = o0[i];
                for (std::size_t i0 = i; i0 < o0.size() && j != o1.end() && o0[i0] == *j &&
                                         (nAvoid == 0 || *j != *avoid);
                     ++i0, ++j, ++size)
                    ;
                break;
            }
        }

        /// Find common largest substring
        /// \param o0: dimension labels
        /// \param o1: dimension labels
        /// \param o2: dimension labels
        /// \param starts_with: (out) the first label of the common substring
        /// \param size: the number of common labels
        ///
        /// Return the largest common substring in o0, o1 and o2 assuming that each dimension has
        /// different labels on each vector.

        template <typename Vector0, typename Vector1, typename Vector2,
                  typename value_type = typename Vector0::value_type>
        void largest_common_substring_order(const Vector0 &o0, const Vector1 &o1, const Vector2 &o2,
                                            value_type &starts_with, std::size_t &size) {
            size = 0;
            for (std::size_t i = 0; i < o0.size(); ++i) {
                auto j = std::find(o1.begin(), o1.end(), o0[i]);
                if (j == o1.end()) continue;
                auto k = std::find(o2.begin(), o2.end(), o0[i]);
                if (k == o2.end()) continue;
                starts_with = o0[i];
                for (std::size_t i0 = i; i0 < o0.size() && j != o1.end() && k != o2.end() &&
                                         o0[i0] == *j && o0[i0] == *k;
                     ++i0, ++j, ++k, ++size)
                    ;
                break;
            }
        }

        /// Check that all dimensions with the same label has the same size
        template <std::size_t Nd0, std::size_t Nd1, std::size_t Ndo>
        bool check_dimensions(const Order<Nd0> &o0, const Coor<Nd0> &dim0, const Order<Nd1> &o1,
                              const Coor<Nd1> &dim1, const Order<Ndo> &o_r, const Coor<Ndo> &dimr) {
            std::map<char, IndexType> m;
            for (std::size_t i = 0; i < Nd0; ++i) m[o0[i]] = dim0[i];
            for (std::size_t i = 0; i < Nd1; ++i) {
                auto it = m.find(o1[i]);
                if (it != m.end()) {
                    if (it->second != dim1[i]) return false;
                } else {
                    m[o1[i]] = dim1[i];
                }
            }
            for (std::size_t i = 0; i < Ndo; ++i) {
                auto it = m.find(o_r[i]);
                if (it != m.end()) {
                    if (it->second != dimr[i]) return false;
                } else {
                    m[o_r[i]] = dimr[i];
                }
            }
            return true;
        }

        /// Contract two tensors: vr = alpha * contraction(v0, v1) + beta * vr
        /// \param alpha: factor on the contraction
        /// \param o0: dimension labels for the first operator
        /// \param dim0: dimension size for the first operator
        /// \param conj0: whether element-wise conjugate the first operator
        /// \param v0: data for the first operator
        /// \param o1: dimension labels for the second operator
        /// \param dim1: dimension size for the second operator
        /// \param conj1: whether element-wise conjugate the second operator
        /// \param v1: data for the second operator
        /// \param beta: factor on the destination tensor
        /// \param o_r: dimension labels for the output operator
        /// \param dimr: dimension size for the output operator
        /// \param vr: data for the second operator
        /// \param co: coordinate linearization order; either `FastToSlow` for natural order or `SlowToFast` for lexicographic order
        ///
        /// The order of the labels should be as following:
        ///
        /// - if !conj0 && !conj1, then (T,A,B) x (T,C,A) -> (T,C,B)
        /// - if conj0 && !conj1,  then (T,B,A) x (T,C,A) -> (T,C,B)
        /// - if !conj0 && conj1,  then (T,A,B) x (T,A,C) -> (T,C,B)
        /// - if conj0 && conj1,   then (T,B,A) x (T,A,C) -> (T,C,B)

        template <std::size_t Nd0, std::size_t Nd1, std::size_t Ndo, typename T, typename XPU>
        void local_contraction(T alpha, const Order<Nd0> &o0, const Coor<Nd0> &dim0, bool conj0,
                               vector<const T, XPU> v0, const Order<Nd1> &o1, const Coor<Nd1> &dim1,
                               bool conj1, vector<const T, XPU> v1, T beta, const Order<Ndo> &o_r,
                               const Coor<Ndo> &dimr, vector<T, XPU> vr, CoorOrder co) {

            tracker<XPU> _t("local contraction", vr.ctx());

            if (deviceId(v0.ctx()) != deviceId(v1.ctx()) ||
                deviceId(v1.ctx()) != deviceId(vr.ctx()))
                throw std::runtime_error("all arrays should be on the same device");

            // Check orders
            if (!check_order(o0)) throw std::runtime_error("o0 has repeated labels");
            if (!check_order(o1)) throw std::runtime_error("o1 has repeated labels");
            if (!check_order(o_r)) throw std::runtime_error("o_r has repeated labels");

            // Check dimensions
            if (!check_dimensions<Nd0, Nd1, Ndo>(o0, dim0, o1, dim1, o_r, dimr))
                throw std::runtime_error("some dimension does not match");

            // The rest of the code is for SlowToFast; so reverse if that is the case
            if (co == FastToSlow) {
                local_contraction<Nd0, Nd1, Ndo, T, XPU>(
                    alpha, reverse(o0), reverse(dim0), conj0, v0, reverse(o1), reverse(dim1), conj1,
                    v1, beta, reverse(o_r), reverse(dimr), vr, SlowToFast);
                return;
            }

            // Find T, the common labels between o0, o1, and o_r
            std::size_t nT = 0; // size of the piece T
            char sT = 0;        // starting letter of the piece T
            char eT = 0;        // ending letter of the piece T
            largest_common_substring_order(o0, o1, o_r, sT, nT);
            auto strT = o0.begin();
            if (nT > 0) {
                strT = std::find(o0.begin(), o0.end(), sT);
                eT = strT[nT - 1];
            }

            // Find A, the common labels between o0 and o1
            std::size_t nA = 0; // size of the piece A
            char sA = 0;        // starting letter of the piece A
            largest_common_substring_order(o0, o1, strT, nT, sA, nA);

            // Find B, the common labels between o0 and o_r
            std::size_t nB = 0; // size of the piece B
            char sB = 0;        // starting letter of the piece B
            largest_common_substring_order(o0, o_r, strT, nT, sB, nB);

            // Find C, the common labels between o1 and o_r
            std::size_t nC = 0; // size of the piece C
            char sC = 0;        // starting letter of the piece C
            largest_common_substring_order(o1, o_r, strT, nT, sC, nC);

            // Check that o0 is made of the pieces T, A and B
            if (o0.size() != nT + nA + nB) throw std::runtime_error("o0 has unmatched dimensions");
            // Check that o1 is made of the pieces T, C and A
            if (o1.size() != nT + nA + nC) throw std::runtime_error("o1 has unmatched directions");
            // Check that o_r is made of the pieces T, C and B
            if (o_r.size() != nT + nB + nC)
                throw std::runtime_error("o_r has unmatched dimensions");

            // Check that no order ends with T
            if (!(nT == 0 || o0.size() == 0 || nA == 0 || nB == 0 || o0.back() != eT))
                throw std::runtime_error(
                    "Unsupported contraction: the common dimensions to the input and "
                    "output tensors cannot be packed at the end of the first tensor");
            if (!(nT == 0 || o1.size() == 0 || nA == 0 || nC == 0 || o1.back() != eT))
                throw std::runtime_error(
                    "Unsupported contraction: the common dimensions to the input and "
                    "output tensors cannot be packed at the end of the second tensor");
            if (!(nT == 0 || nB + nC == 0 || o_r.size() == 0 || o_r.back() != eT))
                throw std::runtime_error(
                    "Unsupported contraction: the common dimensions to the input and "
                    "output tensors cannot be packed at the end of the output tensor");
            if ((o0.size() == 0) xor (o1.size() == 0))
                throw std::runtime_error("Unsupported contraction: one of the input tensors is "
                                         "empty and the other is not");
            if (o_r.size() == 0 && o0.size() + o1.size() > 0)
                throw std::runtime_error("Unsupported contraction: the output tensor is empty but "
                                         "some of the input tensors is not");

            // Check whether each order starts with T
            bool o0_starts_with_T = (nT == 0 || o0.size() == 0 || o0[0] == sT);
            bool o1_starts_with_T = (nT == 0 || o1.size() == 0 || o1[0] == sT);
            bool or_starts_with_T = (nT == 0 || o_r.size() == 0 || o_r[0] == sT);

            // Check if o0 and o1 need transpose
            bool o0_trans = (o0.size() > nT && o0[o0_starts_with_T ? nT : 0] == sB);
            bool o1_trans = (o1.size() > nT && o1[o1_starts_with_T ? nT : 0] == sA);
            bool or_trans = (o_r.size() > nT && nC > 0 && o_r[o0_starts_with_T ? nT : 0] == sB);
            if (or_trans)
                throw std::runtime_error(
                    "Unsupported contraction: on the output labels, put the labels from the second "
                    "tensor before the labels from the first tensor.");
            if (!o0_trans && conj0)
                throw std::runtime_error("Unsupported contraction: reorder the labels on the first "
                                         "tensor to use conjugation");
            if (!o1_trans && conj1)
                throw std::runtime_error("Unsupported contraction: reorder the labels on the "
                                         "second tensor to use conjugation");

            // Compute the volume for each piece
<<<<<<< HEAD
            int nonzero = ((o0.size() > 0 && o1.size() > 0 && o_r.size() > 0) ? 1 : 0);
=======
            int nonzero = (o0.size() > 0 && o1.size() > 0 && (o_r.size() > 0 ? 1 : 0));
>>>>>>> 18b6ebe9
            int volT = nT == 0 ? nonzero : volume<Nd0>(o0, dim0, sT, nT);
            int volA = nA == 0 ? nonzero : volume<Nd0>(o0, dim0, sA, nA);
            int volB = nB == 0 ? nonzero : volume<Nd0>(o0, dim0, sB, nB);
            int volC = nC == 0 ? nonzero : volume<Nd1>(o1, dim1, sC, nC);
            if (volA == 0) volA = 1;
            assert(volT * volA * volB == (int)volume<Nd0>(dim0));
            assert(volT * volA * volC == (int)volume<Nd1>(dim1));
            assert(volT * volB * volC == (int)volume<Ndo>(dimr));

            // Quick exit
            if (volT == 0) return;

            // Avoid issues with uninitialized memory by zeroing out
            if (std::fabs(beta) == 0.0) zero_n<T>(vr.data(), volume<Ndo>(dimr), vr.ctx());

            // Let's do (A, B) x (C, A) -> (C, B)
            char transab = o0_trans ? (conj0 ? 'C' : 'T') : 'N';
            char transca = o1_trans ? (conj1 ? 'C' : 'T') : 'N';
            int ldab = (o0_starts_with_T ? 1 : volT) * (!o0_trans ? volB : volA);
            int strideab =
                (o0_starts_with_T ? volume<Nd0>(dim0) / volT : (!o0_trans ? volB : volA));
            int ldca = (o1_starts_with_T ? 1 : volT) * (!o1_trans ? volA : volC);
            int strideca =
                (o1_starts_with_T ? volume<Nd1>(dim1) / volT : (!o1_trans ? volA : volC));
            int ldcb = (or_starts_with_T ? 1 : volT) * volB;
            int stridecb = (or_starts_with_T ? volume<Ndo>(dimr) / volT : volC);
            xgemm_batch_strided(transab, transca, volB, volC, volA, alpha, v0.data(), ldab,
                                strideab, v1.data(), ldca, strideca, beta, vr.data(), ldcb,
                                stridecb, volT, vr.ctx());
        }

        /// Copy the content of tensor v0 into v1
        /// \param alpha: factor on the copy
        /// \param o0: dimension labels for the origin tensor
        /// \param from0: first coordinate to copy from the origin tensor
        /// \param size0: number of coordinates to copy in each direction
        /// \param dim0: dimension size for the origin tensor
        /// \param v0: data for the origin tensor
        /// \param o1: dimension labels for the destination tensor
        /// \param from1: coordinate in destination tensor where first coordinate from origin tensor is copied
        /// \param dim1: dimension size for the destination tensor
        /// \param v1: data for the destination tensor
        /// \param ewop: either to copy or to add the origin values into the destination values
        /// \param co: coordinate linearization order

        template <std::size_t Nd0, std::size_t Nd1, typename T, typename Q, typename XPU0,
                  typename XPU1, typename EWOP>
        void local_copy(typename elem<T>::type alpha, const Order<Nd0> &o0, const Coor<Nd0> &from0,
                        const Coor<Nd0> &size0, const Coor<Nd0> &dim0, vector<const T, XPU0> v0,
                        const Order<Nd1> &o1, const Coor<Nd1> &from1, const Coor<Nd1> &dim1,
                        vector<Q, XPU1> v1, EWOP ewop, CoorOrder co) {

            tracker<XPU1> _t("local copy", v1.ctx());

            // Shortcut to scale or zero out a tensor
            if (std::is_same<T, Q>::value && (void *)v0.data() == (void *)v1.data() && o0 == o1 &&
                from0 == Coor<Nd0>{} && from1 == Coor<Nd1>{} && size0 == dim0 && dim0 == dim1 &&
                std::is_same<EWOP, detail::EWOp::Copy>::value) {
                copy_n<IndexType, T, Q>(alpha, v0.data(), v0.ctx(), volume(size0), v1.data(),
                                        v1.ctx(), ewop);
                return;
            }

            // Get the permutation vectors
            Indices<XPU0> indices0;
            Indices<XPU1> indices1;
            IndexType disp0, disp1;
            get_permutation_origin_cache<Nd0, Nd1>(o0, from0, size0, dim0, o1, from1, dim1,
                                                   v0.ctx(), indices0, disp0, co);
            get_permutation_destination_cache<Nd0, Nd1>(o0, from0, size0, dim0, o1, from1, dim1,
                                                        v1.ctx(), indices1, disp1, co);

            // Do the copy
            copy_n<IndexType, T, Q>(alpha, v0.data() + disp0, indices0.begin(), v0.ctx(),
                                    indices0.size(), v1.data() + disp1, indices1.begin(), v1.ctx(),
                                    ewop);
        }

        /// Copy the content of tensor o0 into o1
        /// \param alpha: factor on the copy
        /// \param o0: dimension labels for the origin tensor
        /// \param from0: first coordinate to copy from the origin tensor
        /// \param size0: number of coordinates to copy in each direction
        /// \param dim0: dimension size for the origin tensor
        /// \param v0: data for the origin tensor
        /// \param o1: dimension labels for the destination tensor
        /// \param from1: coordinate in destination tensor where first coordinate from origin tensor is copied
        /// \param dim1: dimension size for the destination tensor
        /// \param v1: data for the destination tensor
        /// \param copyadd: either to copy or to add the origin values into the destination tensor
        /// \param co: coordinate linearization order

        template <std::size_t Nd0, std::size_t Nd1, typename T, typename Q, typename XPU0,
                  typename XPU1>
        void local_copy(typename elem<T>::type alpha, const Order<Nd0> &o0, const Coor<Nd0> &from0,
                        const Coor<Nd0> &size0, const Coor<Nd0> &dim0, vector<const T, XPU0> v0,
                        const Order<Nd1> &o1, const Coor<Nd1> &from1, const Coor<Nd1> &dim1,
                        vector<Q, XPU1> v1, CopyAdd copyadd, CoorOrder co) {
            switch (copyadd) {
            case Copy:
                local_copy<Nd0, Nd1>(alpha, o0, from0, size0, dim0, v0, o1, from1, dim1, v1,
                                     EWOp::Copy{}, co);
                break;
            case Add:
                local_copy<Nd0, Nd1>(alpha, o0, from0, size0, dim0, v0, o1, from1, dim1, v1,
                                     EWOp::Add{}, co);
                break;
            }
        }
    }

    /// Copy the content of tensor o0 into o1
    /// \param alpha: factor on the copy
    /// \param o0: dimension labels for the origin tensor
    /// \param from0: first coordinate to copy from the origin tensor
    /// \param size0: number of coordinates to copy in each direction
    /// \param dim0: dimension size for the origin tensor
    /// \param v0: data for the origin tensor
    /// \param ctx0: device context for v0
    /// \param o1: dimension labels for the destination tensor
    /// \param from1: coordinate in destination tensor where first coordinate from origin tensor is copied
    /// \param dim1: dimension size for the destination tensor
    /// \param v1: data for the destination tensor
    /// \param ctx1: device context for v1
    /// \param co: coordinate linearization order; either `FastToSlow` for natural order or `SlowToFast` for lexicographic order
    /// \param copyadd: either copy or add the origin value to the destination values
    /// \param session: concurrent calls should have different session

    template <std::size_t Nd0, std::size_t Nd1, typename T, typename Q>
    void local_copy(typename elem<T>::type alpha, const char *o0, const Coor<Nd0> &from0,
                    const Coor<Nd0> &size0, const Coor<Nd0> &dim0, const T *v0, const Context ctx0,
                    const char *o1, const Coor<Nd1> &from1, const Coor<Nd1> &dim1, Q *v1,
                    const Context ctx1, CoorOrder co, CopyAdd copyadd, Session session = 0) {

        const Order<Nd0> o0_ = detail::toArray<Nd0>(o0, "o0");
        const Order<Nd1> o1_ = detail::toArray<Nd1>(o1, "o1");

        // Check the validity of the operation
        if (!detail::check_positive<Nd0>(from0))
            throw std::runtime_error("All values in `from0` should be non-negative");

        if (!detail::check_positive<Nd0>(size0))
            throw std::runtime_error("All values in `size0` should be non-negative");

        if (!detail::check_positive<Nd1>(from1))
            throw std::runtime_error("All values in `from1` should be non-negative");

        if (!detail::check_isomorphic<Nd0, Nd1>(o0_, size0, dim0, o1_, dim1))
            throw std::runtime_error("The orders and dimensions of the origin tensor are not "
                                     "compatible with the destination tensor");

        // Do the operation
        if (ctx0.plat == CPU && ctx1.plat == CPU) {
            detail::local_copy<Nd0, Nd1, T, Q>(
                alpha, o0_, from0, size0, dim0, detail::to_vector(v0, ctx0.toCpu(session)), o1_,
                from1, dim1, detail::to_vector(v1, ctx1.toCpu(session)), copyadd, co);
        }
#ifdef SUPERBBLAS_USE_CUDA
        else if (ctx0.plat == CPU && ctx1.plat == CUDA) {
            detail::local_copy<Nd0, Nd1, T, Q>(
                alpha, o0_, from0, size0, dim0, detail::to_vector(v0, ctx0.toCpu(session)), o1_,
                from1, dim1, detail::to_vector(v1, ctx1.toCuda(session)), copyadd, co);
        } else if (ctx0.plat == CUDA && ctx1.plat == CPU) {
            detail::local_copy<Nd0, Nd1, T, Q>(
                alpha, o0_, from0, size0, dim0, detail::to_vector(v0, ctx0.toCuda(session)), o1_,
                from1, dim1, detail::to_vector(v1, ctx1.toCpu(session)), copyadd, co);
        } else if (ctx0.plat == CUDA && ctx1.plat == CUDA) {
            detail::local_copy<Nd0, Nd1, T, Q>(
                alpha, o0_, from0, size0, dim0, detail::to_vector(v0, ctx0.toCuda(session)), o1_,
                from1, dim1, detail::to_vector(v1, ctx1.toCuda(session)), copyadd, co);
        }
#endif
        else {
            throw std::runtime_error("Unsupported platform");
        }
    }

    /// Contract two tensors: vr = alpha * contraction(v0, v1) + beta * vr
    /// \param alpha: factor on the contraction
    /// \param o0: dimension labels for the first operator
    /// \param dim0: dimension size for the first operator
    /// \param conj0: whether element-wise conjugate the first operator
    /// \param v0: data for the first operator
    /// \param o1: dimension labels for the second operator
    /// \param dim1: dimension size for the second operator
    /// \param conj1: whether element-wise conjugate the second operator
    /// \param v1: data for the second operator
    /// \param beta: factor on the destination tensor
    /// \param o_r: dimension labels for the output operator
    /// \param dimr: dimension size for the output operator
    /// \param vr: data for the second operator
    /// \param co: coordinate linearization order; either `FastToSlow` for natural order or `SlowToFast` for lexicographic order
    /// \param session: concurrent calls should have different session
    ///
    /// The order of the labels should be as following:
    ///
    /// - if !conj0 && !conj1, then (T,A,B) x (T,C,A) -> (T,C,B)
    /// - if conj0 && !conj1,  then (T,B,A) x (T,C,A) -> (T,C,B)
    /// - if !conj0 && conj1,  then (T,A,B) x (T,A,C) -> (T,C,B)
    /// - if conj0 && conj1,   then (T,B,A) x (T,A,C) -> (T,C,B)

    template <std::size_t Nd0, std::size_t Nd1, std::size_t Ndo, typename T>
    void local_contraction(T alpha, const char *o0, const Coor<Nd0> &dim0, bool conj0, const T *v0,
                           const char *o1, const Coor<Nd1> &dim1, bool conj1, const T *v1, T beta,
                           const char *o_r, const Coor<Ndo> &dimr, T *vr, const Context ctx,
                           CoorOrder co, Session session = 0) {

        Order<Nd0> o0_ = detail::toArray<Nd0>(o0, "o0");
        Order<Nd1> o1_ = detail::toArray<Nd1>(o1, "o1");
        Order<Ndo> o_r_ = detail::toArray<Ndo>(o_r, "o_r");

        switch (ctx.plat) {
        case CPU:
            detail::local_contraction<Nd0, Nd1, Ndo, T>(
                alpha, o0_, dim0, conj0, detail::to_vector(v0, ctx.toCpu(session)), o1_, dim1,
                conj1, detail::to_vector(v1, ctx.toCpu(session)), beta, o_r_, dimr,
                detail::to_vector(vr, ctx.toCpu(session)), co);
            break;
#ifdef SUPERBBLAS_USE_CUDA
        case CUDA:
            detail::local_contraction<Nd0, Nd1, Ndo, T>(
                alpha, o0_, dim0, conj0, detail::to_vector(v0, ctx.toCuda(session)), o1_, dim1,
                conj1, detail::to_vector(v1, ctx.toCuda(session)), beta, o_r_, dimr,
                detail::to_vector(vr, ctx.toCuda(session)), co);
            break;
#endif
        default: throw std::runtime_error("Unsupported platform");
        }
    }
}
#endif // __SUPERBBLAS_TENSOR__<|MERGE_RESOLUTION|>--- conflicted
+++ resolved
@@ -642,7 +642,7 @@
             return indices1;
         }
 
-#ifdef SUPERBBLAS_USE_CUDA
+#ifdef SUPERBBLAS_USE_GPU
 
 #    ifdef SUPERBBLAS_USE_THRUST
         /// Class that compute the origin permutation
@@ -702,37 +702,22 @@
         /// \param co: coordinate linearization order
 
         template <std::size_t Nd0, std::size_t Nd1>
-<<<<<<< HEAD
-        Indices<Cuda> get_permutation_origin(const Order<Nd0> &o0, const Coor<Nd0> &from0,
-                                             const Coor<Nd0> &size0, const Coor<Nd0> &dim0,
-                                             const Order<Nd1> &o1, const Coor<Nd1> &from1,
-                                             const Coor<Nd1> &dim1, Cuda cuda, CoorOrder co) {
-
-            (void)cuda;
-            Indices<Cpu> indices_host = get_permutation_origin<Nd0, Nd1>(o0, from0, size0, dim0, o1,
-                                                                         from1, dim1, Cpu{}, co);
-            Indices<Cuda> indices(indices_host.size(), cuda);
-            copy_n<IndexType, IndexType>(1, indices_host.data(), Cpu{}, indices_host.size(),
-                                         indices.data(), cuda, EWOp::Copy{});
-            return indices;
-        }
-=======
-        DECL_ORIG_PERM(Indices<Cuda> get_permutation_origin(
+        DECL_ORIG_PERM(Indices<Gpu> get_permutation_origin(
             const Order<Nd0> &o0, const Coor<Nd0> &from0, const Coor<Nd0> &size0,
             const Coor<Nd0> &dim0, const Order<Nd1> &o1, const Coor<Nd1> &from1,
-            const Coor<Nd1> &dim1, Cuda cuda, CoorOrder co))
+            const Coor<Nd1> &dim1, Gpu gpu, CoorOrder co))
         IMPL({
             (void)from1;
             (void)dim1;
 
-            tracker<Cuda> _t("comp. permutations cuda", cuda);
+            tracker<Gpu> _t("comp. permutations gpu", gpu);
 
             // Check the compatibility of the tensors
             assert((check_positive<Nd0>(from0) && check_positive<Nd1>(from1)));
             assert((check_isomorphic<Nd0, Nd1>(o0, size0, dim0, o1, dim1)));
 
             // Quick exit
-            if (volume<Nd0>(size0) == 0) { return Indices<Cuda>(0, cuda); }
+            if (volume<Nd0>(size0) == 0) { return Indices<Gpu>(0, gpu); }
 
             // Compute the indices
             Coor<Nd1> perm0 = find_permutation<Nd0, Nd1>(o0, o1);
@@ -740,7 +725,7 @@
             std::size_t vol0 = volume<Nd0>(dim0);
             std::size_t vol = volume<Nd0>(size0);
 
-            Indices<Cuda> indices0(vol, cuda);
+            Indices<Gpu> indices0(vol, gpu);
             Coor<Nd0> stride0 = get_strides<Nd0>(dim0, co);
             Coor<Nd1> new_stride1 = get_strides<Nd1>(size1, co);
             Coor<Nd0> perm1 = find_permutation<Nd1, Nd0>(o1, o0);
@@ -754,7 +739,6 @@
 
             return indices0;
         })
->>>>>>> 18b6ebe9
 
         /// Return the permutation on the destination to copy from the origin tensor into the destination tensor
         /// \param o0: dimension labels for the origin tensor
@@ -768,43 +752,29 @@
         /// \param co: coordinate linearization order
 
         template <std::size_t Nd0, std::size_t Nd1>
-<<<<<<< HEAD
-        Indices<Cuda> get_permutation_destination(const Order<Nd0> &o0, const Coor<Nd0> &from0,
-                                                  const Coor<Nd0> &size0, const Coor<Nd0> &dim0,
-                                                  const Order<Nd1> &o1, const Coor<Nd1> &from1,
-                                                  const Coor<Nd1> &dim1, Cuda cuda, CoorOrder co) {
-            (void)cuda;
-            Indices<Cpu> indices_host = get_permutation_destination<Nd0, Nd1>(
-                o0, from0, size0, dim0, o1, from1, dim1, Cpu{}, co);
-            Indices<Cuda> indices(indices_host.size(), cuda);
-            copy_n<IndexType, IndexType>(1, indices_host.data(), Cpu{}, indices_host.size(),
-                                         indices.data(), cuda, EWOp::Copy{});
-            return indices;
-        }
-=======
-        DECL_DEST_PERM(Indices<Cuda> get_permutation_destination(
+        DECL_DEST_PERM(Indices<Gpu> get_permutation_destination(
             const Order<Nd0> &o0, const Coor<Nd0> &from0, const Coor<Nd0> &size0,
             const Coor<Nd0> &dim0, const Order<Nd1> &o1, const Coor<Nd1> &from1,
-            const Coor<Nd1> &dim1, Cuda cuda, CoorOrder co))
+            const Coor<Nd1> &dim1, Gpu gpu, CoorOrder co))
         IMPL({
             (void)from0;
             (void)dim0;
 
-            tracker<Cuda> _t("comp. permutations cuda", cuda);
+            tracker<Gpu> _t("comp. permutations gpu", gpu);
 
             // Check the compatibility of the tensors
             assert((check_positive<Nd0>(from0) && check_positive<Nd1>(from1)));
             assert((check_isomorphic<Nd0, Nd1>(o0, size0, dim0, o1, dim1)));
 
             // Quick exit
-            if (volume<Nd0>(size0) == 0) { return Indices<Cuda>(); }
+            if (volume<Nd0>(size0) == 0) { return Indices<Gpu>(); }
 
             // Compute the indices
             Coor<Nd1> perm0 = find_permutation<Nd0, Nd1>(o0, o1);
             Coor<Nd1> size1 = reorder_coor<Nd0, Nd1>(size0, perm0, 1);
             std::size_t vol = volume<Nd0>(size0);
 
-            Indices<Cuda> indices1(vol, cuda);
+            Indices<Gpu> indices1(vol, gpu);
             Coor<Nd1> stride1 = get_strides<Nd1>(dim1, co);
             Coor<Nd1> new_stride1 = get_strides<Nd1>(size1, co);
 
@@ -816,8 +786,7 @@
 
             return indices1;
         })
->>>>>>> 18b6ebe9
-#endif // SUPERBBLAS_USE_CUDA
+#endif // SUPERBBLAS_USE_GPU
 
         //
         // Hash for tuples and arrays
@@ -1292,11 +1261,7 @@
                                          "second tensor to use conjugation");
 
             // Compute the volume for each piece
-<<<<<<< HEAD
             int nonzero = ((o0.size() > 0 && o1.size() > 0 && o_r.size() > 0) ? 1 : 0);
-=======
-            int nonzero = (o0.size() > 0 && o1.size() > 0 && (o_r.size() > 0 ? 1 : 0));
->>>>>>> 18b6ebe9
             int volT = nT == 0 ? nonzero : volume<Nd0>(o0, dim0, sT, nT);
             int volA = nA == 0 ? nonzero : volume<Nd0>(o0, dim0, sA, nA);
             int volB = nB == 0 ? nonzero : volume<Nd0>(o0, dim0, sB, nB);
@@ -1454,19 +1419,19 @@
                 alpha, o0_, from0, size0, dim0, detail::to_vector(v0, ctx0.toCpu(session)), o1_,
                 from1, dim1, detail::to_vector(v1, ctx1.toCpu(session)), copyadd, co);
         }
-#ifdef SUPERBBLAS_USE_CUDA
-        else if (ctx0.plat == CPU && ctx1.plat == CUDA) {
+#ifdef SUPERBBLAS_USE_GPU
+        else if (ctx0.plat == CPU && ctx1.plat == GPU) {
             detail::local_copy<Nd0, Nd1, T, Q>(
                 alpha, o0_, from0, size0, dim0, detail::to_vector(v0, ctx0.toCpu(session)), o1_,
-                from1, dim1, detail::to_vector(v1, ctx1.toCuda(session)), copyadd, co);
-        } else if (ctx0.plat == CUDA && ctx1.plat == CPU) {
+                from1, dim1, detail::to_vector(v1, ctx1.toGpu(session)), copyadd, co);
+        } else if (ctx0.plat == GPU && ctx1.plat == CPU) {
             detail::local_copy<Nd0, Nd1, T, Q>(
-                alpha, o0_, from0, size0, dim0, detail::to_vector(v0, ctx0.toCuda(session)), o1_,
+                alpha, o0_, from0, size0, dim0, detail::to_vector(v0, ctx0.toGpu(session)), o1_,
                 from1, dim1, detail::to_vector(v1, ctx1.toCpu(session)), copyadd, co);
-        } else if (ctx0.plat == CUDA && ctx1.plat == CUDA) {
+        } else if (ctx0.plat == GPU && ctx1.plat == GPU) {
             detail::local_copy<Nd0, Nd1, T, Q>(
-                alpha, o0_, from0, size0, dim0, detail::to_vector(v0, ctx0.toCuda(session)), o1_,
-                from1, dim1, detail::to_vector(v1, ctx1.toCuda(session)), copyadd, co);
+                alpha, o0_, from0, size0, dim0, detail::to_vector(v0, ctx0.toGpu(session)), o1_,
+                from1, dim1, detail::to_vector(v1, ctx1.toGpu(session)), copyadd, co);
         }
 #endif
         else {
@@ -1515,12 +1480,12 @@
                 conj1, detail::to_vector(v1, ctx.toCpu(session)), beta, o_r_, dimr,
                 detail::to_vector(vr, ctx.toCpu(session)), co);
             break;
-#ifdef SUPERBBLAS_USE_CUDA
-        case CUDA:
+#ifdef SUPERBBLAS_USE_GPU
+        case GPU:
             detail::local_contraction<Nd0, Nd1, Ndo, T>(
-                alpha, o0_, dim0, conj0, detail::to_vector(v0, ctx.toCuda(session)), o1_, dim1,
-                conj1, detail::to_vector(v1, ctx.toCuda(session)), beta, o_r_, dimr,
-                detail::to_vector(vr, ctx.toCuda(session)), co);
+                alpha, o0_, dim0, conj0, detail::to_vector(v0, ctx.toGpu(session)), o1_, dim1,
+                conj1, detail::to_vector(v1, ctx.toGpu(session)), beta, o_r_, dimr,
+                detail::to_vector(vr, ctx.toGpu(session)), co);
             break;
 #endif
         default: throw std::runtime_error("Unsupported platform");
