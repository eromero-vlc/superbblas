--- conflicted
+++ resolved
@@ -2137,25 +2137,14 @@
 
         template <std::size_t Nd, typename T, typename Q, typename Comm, typename XPU0,
                   typename XPU1, typename EWOP>
-<<<<<<< HEAD
-        DECL_COPY_REQUEST_T_Q(Request copy_request(
-            typename elem<T>::type alpha, const From_size<Nd> &p0, const Coor<Nd> &from0,
-            const Coor<Nd> &size0, const Coor<Nd> &dim0, const Order<Nd> &o0,
-            const Components_tmpl<Nd, const T, XPU0, XPU1> &v0, const From_size<Nd> &p1,
-            const Coor<Nd> &from1, const Coor<Nd> &dim1, const Order<Nd> &o1,
-            const Components_tmpl<Nd, Q, XPU0, XPU1> &v1, Comm comm, EWOP ewop, CoorOrder co,
-            bool do_test))
-        IMPL({
-=======
-        Request copy_request(typename elem<T>::type alpha, const Proc_ranges<Nd> &p0,
+        DECL_COPY_REQUEST_T_Q(Request copy_request(typename elem<T>::type alpha, const Proc_ranges<Nd> &p0,
                              const Coor<Nd> &from0, const Coor<Nd> &size0, const Coor<Nd> &dim0,
                              const Order<Nd> &o0,
                              const Components_tmpl<Nd, const T, XPU0, XPU1> &v0,
                              const Proc_ranges<Nd> &p1, const Coor<Nd> &from1, const Coor<Nd> &dim1,
                              const Order<Nd> &o1, const Components_tmpl<Nd, Q, XPU0, XPU1> &v1,
-                             Comm comm, EWOP ewop, CoorOrder co, bool do_test) {
-
->>>>>>> ab76685e
+                             Comm comm, EWOP ewop, CoorOrder co, bool do_test)) 
+        IMPL({
             // Check that common arguments have the same value in all processes
             if (getDebugLevel() > 0) {
                 struct tag_type {}; // For hashing template arguments
@@ -2273,24 +2262,8 @@
                 }
             }
 
-<<<<<<< HEAD
-            // Do the local part
-            for (const auto &r : reqs) wait(r[0]);
-
-            // Finish the rest later if there's something pending
-            bool pending_request = false;
-            for (const auto &r : reqs)
-                if (r[1]) pending_request = true;
-            if (pending_request)
-                return [=] {
-                    for (const auto &r : reqs) wait(r[1]);
-                };
-            return Request();
-        })
-=======
             return mpi_req;
         }
->>>>>>> ab76685e
 
         /// Return an empty mask, all levels are free to be used
 
