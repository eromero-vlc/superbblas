#ifndef __SUPERBBLAS_DIST__
#define __SUPERBBLAS_DIST__

#include "tensor.h"
#include <algorithm>
#include <functional>
#include <iostream>
#include <sstream>
#include <string>
#include <type_traits>
#include <unordered_map>
#include <unordered_set>
#include <vector>

#ifdef SUPERBBLAS_USE_MPI
#    include "mpi.h"

// If using Open-MPI check if supporting GPU aware API
#    if OMPI_MAJOR_VERSION >= 4 || MPICH_NUMVERSION >= 30201000
#        include "mpi-ext.h"
#    endif // OMPI_MAJOR_VERSION >= 4
#    if defined(SUPERBBLAS_USE_CUDA) &&                                                            \
        (defined(MPIX_CUDA_AWARE_SUPPORT) ||                                                       \
         (defined(OMPI_HAVE_MPI_EXT_CUDA) && OMPI_HAVE_MPI_EXT_CUDA))
#        define SUPERBBLAS_TEST_MPI_GPU
#    endif
#    if defined(SUPERBBLAS_USE_HIP) &&                                                             \
        (defined(MPIX_ROCM_AWARE_SUPPORT) ||                                                       \
         (defined(OMPI_HAVE_MPI_EXT_ROCM) && OMPI_HAVE_MPI_EXT_ROCM))
#        define SUPERBBLAS_TEST_MPI_GPU
#    endif
#endif // SUPERBBLAS_USE_MPI

namespace superbblas {

    /// First coordinate and size of a range of coordinates supported on a process/component.
    /// See ConstPartition.

    template <std::size_t N> using PartitionItem = std::array<Coor<N>, 2>;

    /// Distribution of the elements of a N-dimension tensor among the processes/components
    ///
    /// This structure is a three-dimensional array with dimensions [P][2][N], where P is the number of
    /// processes/components and the tensors have N dimensions. The values of the array indicates that
    /// the i-th process/component stores all elements with coordinates c such that for all j dimensions:
    ///    (*this)[i][0][j] <= c[j] <= (*this)[i][0][j] + (*this)[i][1][j],      (mod dim[j]),
    /// where dim are tensor dimensions. In other words, each process/components stores a continuum range
    /// of coordinates such that the first coordinate at the j-dimension is [i][0][j] and
    /// stores up to [i][1][j] elements in that j dimension.

    template <std::size_t N> using ConstPartition = const PartitionItem<N> *;

    /// Callback to execute to finish an operation
    using Request = std::function<void(void)>;

    /// Wait until the operation is finished
    /// \param request: operation to finish

    inline void wait(const Request &request) {
        if (request) request();
    }

    namespace detail {

        /// Type use in MPI calls to indicate cardinality and displacements
        using MpiInt = int;

        /// Set a user-defined MPI type that allows to send up 256 GiB in a single calls
        /// MPI type with this size; the maximum package size is
        constexpr std::size_t MpiTypeSize = 64;

        /// First coordinate and size of a range
        template <std::size_t N> using From_size_item = PartitionItem<N>;
        /// List of ranges
        template <std::size_t N> using From_size = vector<const From_size_item<N>, Cpu>;
        template <std::size_t N> using From_size_out = vector<From_size_item<N>, Cpu>;
        /// From_size iterator
        template <std::size_t N> using From_size_iterator = const From_size_item<N> *;

        template <std::size_t Nd0, std::size_t Nd1>
        using PairPerms = std::tuple<Coor<Nd0>, Coor<Nd1>>;

        // Supported types for contractions: the ones supported by superbblas excepting int
        template <typename T> struct supported_type_for_contractions {
            static constexpr bool value = supported_type<T>::value;
        };
        template <> struct supported_type_for_contractions<int> {
            static constexpr bool value = false;
        };

        template <std::size_t N> using Proc_ranges = std::vector<From_size_out<N>>;

        //
        // Auxiliary functions
        //

        /// Return the permutations associated to two order

        template <std::size_t Nd0, std::size_t Nd1>
        PairPerms<Nd0, Nd1> get_perms(const Order<Nd0> &o0, const Order<Nd1> &o1) {
            return PairPerms<Nd0, Nd1>{find_permutation<Nd1, Nd0>(o1, o0),
                                       find_permutation<Nd0, Nd1>(o0, o1)};
        }

#ifdef SUPERBBLAS_USE_MPI
        /// Communicator
        struct MpiComm {
            unsigned int nprocs; ///< Number of processes
            unsigned int rank;   ///< Process id
            MPI_Comm comm;       ///< MPI communicator
        };

        /// Throw exception if MPI reports an error
        /// \param error: MPI returned error

        inline void MPI_check(int error) {
            if (error == MPI_SUCCESS) return;

            char s[MPI_MAX_ERROR_STRING];
            int len;
            MPI_Error_string(error, s, &len);

#    define CHECK_AND_THROW(ERR)                                                                   \
        if (error == ERR) {                                                                        \
            std::stringstream ss;                                                                  \
            ss << "MPI error: " #ERR ": " << std::string(&s[0], &s[0] + len);                      \
            throw std::runtime_error(ss.str());                                                    \
        }

            CHECK_AND_THROW(MPI_ERR_BUFFER);
            CHECK_AND_THROW(MPI_ERR_COUNT);
            CHECK_AND_THROW(MPI_ERR_TYPE);
            CHECK_AND_THROW(MPI_ERR_TAG);
            CHECK_AND_THROW(MPI_ERR_COMM);
            CHECK_AND_THROW(MPI_ERR_RANK);
            CHECK_AND_THROW(MPI_ERR_ROOT);
            CHECK_AND_THROW(MPI_ERR_GROUP);
            CHECK_AND_THROW(MPI_ERR_OP);
            CHECK_AND_THROW(MPI_ERR_TOPOLOGY);
            CHECK_AND_THROW(MPI_ERR_DIMS);
            CHECK_AND_THROW(MPI_ERR_ARG);
            CHECK_AND_THROW(MPI_ERR_UNKNOWN);
            CHECK_AND_THROW(MPI_ERR_TRUNCATE);
            CHECK_AND_THROW(MPI_ERR_OTHER);
            CHECK_AND_THROW(MPI_ERR_INTERN);
            CHECK_AND_THROW(MPI_ERR_IN_STATUS);
            CHECK_AND_THROW(MPI_ERR_PENDING);
            CHECK_AND_THROW(MPI_ERR_REQUEST);
            CHECK_AND_THROW(MPI_ERR_LASTCODE);
#    undef CHECK_AND_THROW
        }

        /// Return a communicator for a MPI_Comm
        inline MpiComm get_comm(MPI_Comm comm) {
            int nprocs, rank;
            MPI_check(MPI_Comm_size(comm, &nprocs));
            MPI_check(MPI_Comm_rank(comm, &rank));
            return MpiComm{(unsigned int)nprocs, (unsigned int)rank, comm};
        }

#endif // SUPERBBLAS_USE_MPI

        /// Communicator
        struct SelfComm {
            unsigned int nprocs; ///< Number of processes
            unsigned int rank;   ///< Process id
        };

        /// Return a communicator for a MPI_Comm
        inline SelfComm get_comm() { return SelfComm{1u, 0u}; }

#ifdef SUPERBBLAS_USE_MPI
        /// Return the MPI_datatype for a type returned by `NativeMpiDatatype`
        inline MPI_Datatype get_mpi_datatype() {
            if (MpiTypeSize == sizeof(char)) return MPI_CHAR;
            if (MpiTypeSize == sizeof(float)) return MPI_FLOAT;
            if (MpiTypeSize == sizeof(double)) return MPI_DOUBLE;
            MPI_Datatype t;
            MPI_check(MPI_Type_contiguous(MpiTypeSize, MPI_CHAR, &t));
            MPI_check(MPI_Type_commit(&t));
            return t;
        }
#endif // SUPERBBLAS_USE_MPI

        /// Component of a tensor
        template <std::size_t Nd, typename T, typename XPU> struct Component {
            vector<T, XPU> it;        ///< data
            Coor<Nd> dim;             ///< dimension of the tensor
            unsigned int componentId; ///< Component Id
            Mask<XPU> mask_it;        ///< Mask

            template <
                typename Q = T,
                typename std::enable_if<std::is_same<Q, typename std::remove_const<Q>::type>::value,
                                        bool>::type = true>
            operator Component<Nd, const Q, XPU>() const {
                return {it, dim, componentId, mask_it};
            }

            template <typename Q = T,
                      typename std::enable_if<
                          !std::is_same<Q, typename std::remove_const<Q>::type>::value,
                          bool>::type = true>
            operator Component<Nd, typename std::remove_const<Q>::type, XPU>() const {
                return {it, dim, componentId, mask_it};
            }
        };

        /// A tensor composed of several components
        template <std::size_t Nd, typename T, typename XPU0, typename XPU1>
        using Components_tmpl =
            std::pair<std::vector<Component<Nd, T, XPU0>>, std::vector<Component<Nd, T, XPU1>>>;

#ifdef SUPERBBLAS_USE_GPU
        /// A tensor composed of several CPU and GPU elements
        template <std::size_t Nd, typename T> using Components = Components_tmpl<Nd, T, Gpu, Cpu>;
#else
        /// A tensor composed of only of CPU components
        template <std::size_t Nd, typename T> using Components = Components_tmpl<Nd, T, Cpu, Cpu>;
#endif // SUPERBBLAS_USE_GPU

        template <std::size_t Nd, typename T, typename Comm>
        Components<Nd, T> get_components(T **v, const MaskType **mask, const Context *ctx,
                                         unsigned int ncomponents, From_size_iterator<Nd> p,
                                         Comm comm, Session session) {
            // Get components on the local process
            From_size_iterator<Nd> fs = p + comm.rank * ncomponents;

            Components<Nd, T> r;
            for (unsigned int i = 0; i < ncomponents; ++i) {
                MaskType *maski = mask ? (MaskType *)mask[i] : (MaskType *)nullptr;
                switch (ctx[i].plat) {
#ifdef SUPERBBLAS_USE_GPU
                case CPU:
                    r.second.push_back(Component<Nd, T, Cpu>{
                        to_vector(v[i], volume(fs[i][1]), ctx[i].toCpu(session)), fs[i][1], i,
                        to_vector(maski, volume(fs[i][1]), ctx[i].toCpu(session))});
                    assert(!v[i] || getPtrDevice(v[i]) == CPU_DEVICE_ID);
                    break;
                case GPU:
                    r.first.push_back(Component<Nd, T, Gpu>{
                        to_vector(v[i], volume(fs[i][1]), ctx[i].toGpu(session)), fs[i][1], i,
                        to_vector(maski, volume(fs[i][1]), ctx[i].toGpu(session))});
                    assert(!v[i] || getPtrDevice(v[i]) == ctx[i].device);
                    break;
#else // SUPERBBLAS_USE_GPU
                case CPU:
                    r.first.push_back(Component<Nd, T, Cpu>{
                        to_vector(v[i], volume(fs[i][1]), ctx[i].toCpu(session)), fs[i][1], i,
                        to_vector(maski, volume(fs[i][1]), ctx[i].toCpu(session))});
                    assert(!v[i] || getPtrDevice(v[i]) == CPU_DEVICE_ID);
                    break;
#endif
                default: throw std::runtime_error("Unsupported platform");
                }
            }
            return r;
        }

        /// Return a const version of `Component_tmpl`

        template <std::size_t Nd, typename T, typename XPU0, typename XPU1>
        Components_tmpl<Nd, const T, XPU0, XPU1>
        toConst(const Components_tmpl<Nd, T, XPU0, XPU1> &c) {
            return {std::vector<Component<Nd, const T, XPU0>>(c.first.begin(), c.first.end()),
                    std::vector<Component<Nd, const T, XPU1>>(c.second.begin(), c.second.end())};
        }

        /// Return a non-const version of `Component_tmpl`

        template <std::size_t Nd, typename T, typename XPU0, typename XPU1>
        Components_tmpl<Nd, typename std::remove_const<T>::type, XPU0, XPU1>
        toNonConst(const Components_tmpl<Nd, T, XPU0, XPU1> &c) {
            return {std::vector<Component<Nd, typename std::remove_const<T>::type, XPU0>>(
                        c.first.begin(), c.first.end()),
                    std::vector<Component<Nd, typename std::remove_const<T>::type, XPU1>>(
                        c.second.begin(), c.second.end())};
        }

        /// Print a message in the standard error
        /// \param comm: a communicator
        /// \param msg: thing to print

        template <typename Comm, typename Msg> void print(const Comm &comm, const Msg msg) {
            std::cerr << "[" << comm.rank << "] " << msg << std::endl;
            std::cerr.flush();
        }

        template <typename Ostream, typename T, std::size_t N>
        Ostream &operator<<(Ostream &s, std::array<T, N> v) {
            s << "{";
            for (const auto &i : v) s << " " << i;
            s << "}";
            return s;
        }

        /// Print a vector in the standard error
        /// \param comm: a communicator
        /// \param v: vector print
        /// \param name: name to prefix the print

        template <typename Comm, typename Vector>
        void print(const Comm &comm, const Vector &v, std::string name) {
            std::cerr << "[" << comm.rank << "] "
                      << " " << name << ":";
            for (const auto &i : v) std::cerr << " " << i;
            std::cerr << std::endl;
            std::cerr.flush();
        }

        /// Return an order with values 0, 1, 2, ..., N-1

        template <std::size_t N> Order<N> trivial_order() {
            Order<N> r;
            for (std::size_t i = 0; i < N; i++) r[i] = (char)i;
            return r;
        }

#ifdef SUPERBBLAS_USE_MPI
        /// Communication barrier

        inline void barrier(MpiComm comm) { MPI_Barrier(comm.comm); }

        /// Vectors used in MPI communications
        template <typename T, typename XPUbuff> struct PackedValues {
            vector<T, XPUbuff> buf;     ///< pointer to data
            vector<MpiInt, Cpu> counts; ///< number of items send/receive for rank i
            vector<MpiInt, Cpu> displ;  ///< index of the first element to send/receive for rank i
        };

        /// Allocate buffers and prepare arrays from a list of ranges to be used in a MPI communication
        /// \param ranges: iterator over a list of tensor ranges to be packed
        /// \param nranges: number of elements in the list
        /// \param ncomponents: comm.nprocs * ncomponents == the length of each element in `ranges`
        /// \param comm: communicator

        template <typename T, typename XPUbuff, std::size_t Nd>
        PackedValues<T, XPUbuff> prepare_pack(const std::vector<Proc_ranges<Nd>> &toSend,
                                              MpiComm comm, XPUbuff xpu) {

            // Allocate PackedValues
            static_assert(MpiTypeSize % sizeof(T) == 0,
                          "Please change MpiTypeSize to be a power of two!");

            // Prepare counts and displ
            vector<MpiInt, Cpu> counts(comm.nprocs, Cpu{});
            vector<MpiInt, Cpu> displ(comm.nprocs, Cpu{});
            std::size_t nranges = toSend.size();
            unsigned int ncomponents = 1;
            std::size_t n = 0; // accumulate total number of T elements
            int d = 0;         // accumulate total number of MpiT elements
            for (unsigned int rank = 0; rank < comm.nprocs; ++rank) {
                std::size_t n_rank = 0;  // total number of T elements in rank
                if (rank != comm.rank) { // Skip the communications of the local rank
                    // Compute the total number of T elements for rank i
                    for (unsigned int irange = 0; irange < nranges; ++irange) {
                        assert(toSend[irange].size() == comm.nprocs * ncomponents);
                        for (unsigned int componentId = 0; componentId < ncomponents;
                             ++componentId) {
                            for (const auto &fs : toSend[irange][rank * ncomponents + componentId])
                                n_rank += volume<Nd>(fs[1]);
                        }
                    }
                }
                n += (n_rank * sizeof(T) + MpiTypeSize - 1) / MpiTypeSize * MpiTypeSize / sizeof(T);
                counts[rank] = (n_rank * sizeof(T) + MpiTypeSize - 1) / MpiTypeSize;
                displ[rank] = d;
                d += counts[rank];
            }
            if (d * MpiTypeSize != n * sizeof(T))
                throw std::runtime_error(
                    "Exceeded the maximum package size: increase `MpiTypeSize`");

            // NOTE: MPI calls have problems mixing null pointers with GPU pointers
            // if (deviceId(xpu) != CPU_DEVICE_ID && n == 0) n = MpiTypeSize / sizeof(T);
            vector<T, XPUbuff> buf(n, xpu, MpiTypeSize);

            return PackedValues<T, XPUbuff>{buf, counts, displ};
        }

        /// Pack a list of subtensors contiguously in memory
        /// \param o0: dimension labels for the origin tensor
        /// \param fs: a From_size iterator
        /// \param dim0: dimension size for the origin tensor
        /// \param v0: data for the origin tensor
        /// \param o1: dimension labels for the destination tensor
        /// \param v1: data for the destination tensor
        /// \param ncomponents1: comm.nprocs * ncomponents1 == fs.size()
        /// \param comm: communicator
        /// \param co: coordinate linearization order

        template <typename IndexType, std::size_t Nd0, std::size_t Nd1, typename T, typename Q,
                  typename XPU0, typename XPUbuff>
        void pack_component(const Order<Nd0> &o0, const Proc_ranges<Nd0> &fs, const Coor<Nd0> &dim0,
                            vector<const T, XPU0> v0, Mask<XPU0> mask0, const Order<Nd1> &o1,
                            typename Indices<Cpu>::iterator disp1, vector<Q, XPUbuff> &v1,
                            unsigned int ncomponents1, MpiComm comm, CoorOrder co) {

            assert(fs.size() == comm.nprocs * ncomponents1);

            // Find indices on cache
            using Key =
                std::tuple<Proc_ranges<Nd0>, Coor<Nd0>, PairPerms<Nd0, Nd1>, int, int, CoorOrder>;
            using PairIndices = std::pair<IndicesT<IndexType, XPU0>, IndicesT<IndexType, XPUbuff>>;
            struct cache_tag {};
            auto cache = getCache<Key, PairIndices, TupleHash<Key>, cache_tag>(v0.ctx());
            Key key{fs, dim0, get_perms(o0, o1), deviceId(v0.ctx()), deviceId(v1.ctx()), co};
            auto it = mask0.size() == 0 ? cache.find(key) : cache.end();

            // If they are not, compute the permutation vectors
            IndicesT<IndexType, XPU0> indices0_xpu;
            IndicesT<IndexType, XPUbuff> indices1;
            if (it == cache.end()) {
                tracker<XPU0> _t("comp. pack permutation", v0.ctx());

                // Get the maximum volume of communicated data without the local part
                std::size_t vol = 0;
                for (unsigned int i = 0; i < fs.size(); ++i)
                    if (i / ncomponents1 != comm.rank)
                        for (const auto &it : fs[i]) vol += volume(it[1]);

                Coor<Nd1> perm0 = find_permutation<Nd0, Nd1>(o0, o1);
                IndicesT<IndexType, Cpu> indices0{vol, Cpu{}};
                IndicesT<IndexType, Cpu> indices1_cpu{vol, Cpu{}};
                Mask<Cpu> mask0_cpu = makeSure(mask0, Cpu{});
                std::size_t n = 0;
                for (std::size_t i = 0; i < fs.size(); ++i) {
                    // Skip the communications of the local rank
                    if (i / ncomponents1 == comm.rank) continue;

                    for (const auto &fsi : fs[i]) {
                        // Compute the permutation so that the subtensors are packed on the natural
                        // order on the destination; in other words, apply the permutation before
                        // doing the MPI call
                        Coor<Nd0> fromi = fsi[0], sizei = fsi[1];
                        Coor<Nd1> sizei1 = reorder_coor<Nd0, Nd1>(sizei, perm0, 1);
                        auto indices0i = get_permutation_origin<IndexType>(
                            o0, fromi, sizei, dim0, o1, {{}}, sizei1, DontAllowImplicitPermutation,
                            Cpu{}, co);
                        assert(indices0i.first.size() + n <= vol);
                        IndicesT<IndexType, Cpu> indices0i_mask = indices0i.first;
                        IndexType indices0i_disp = indices0i.second;
                        if (mask0_cpu.size() > 0)
                            indices0i_mask = select(
                                indices0i.first, mask0_cpu.data() + indices0i_disp, indices0i_mask);
                        std::transform(indices0i_mask.begin(), indices0i_mask.end(),
                                       indices0.begin() + n,
                                       [=](IndexType d) { return d + indices0i_disp; });

                        auto indices1i = get_permutation_destination<IndexType>(
                            o0, fromi, sizei, dim0, o1, {{}}, sizei1, DontAllowImplicitPermutation,
                            Cpu{}, co);
                        assert(indices0i.first.size() == indices1i.first.size());
                        IndicesT<IndexType, Cpu> indices1i_mask = indices1i.first;
                        IndexType indices1i_disp = indices1i.second;
                        if (mask0_cpu.size() > 0)
                            indices1i_mask = select(
                                indices0i.first, mask0_cpu.data() + indices0i_disp, indices1i_mask);
                        IndexType dispi = disp1[i / ncomponents1] + indices1i_disp;
                        std::transform(indices1i_mask.begin(), indices1i_mask.end(),
                                       indices1_cpu.begin() + n,
                                       [=](IndexType d) { return d + dispi; });

                        disp1[i / ncomponents1] += indices1i_mask.size();
                        n += indices1i_mask.size();
                        assert(n <= vol);
                    }
                }
                indices0.resize(n);
                indices1_cpu.resize(n);
                indices0_xpu = makeSure(indices0, v0.ctx());
                indices1 = makeSure(indices1_cpu, v1.ctx());

                // The cache trackers consider that all cache entries are on the same device; so just track the
                // indices0_xpu when using gpus
                if (mask0.size() == 0) {
                    std::size_t size =
                        storageSize(indices0_xpu) +
                        (deviceId(v0.ctx()) == deviceId(v1.ctx()) ? storageSize(indices1) : 0ul);
                    cache.insert(key, PairIndices{indices0_xpu, indices1}, size);
                }
            } else {
                indices0_xpu = it->second.value.first;
                indices1 = it->second.value.second;
            }

            // Do the copy
            tracker<XPU0> _t(std::string("local copy to cpu from ") + platformToStr(v0.ctx()),
                             v0.ctx());
            _t.cost = (double)(sizeof(T) + sizeof(Q)) * indices0_xpu.size();
            copy_n<IndexType, T, Q>(1.0, v0.data(), indices0_xpu.begin(), v0.ctx(),
                                    indices0_xpu.size(), v1.data(), indices1.begin(), v1.ctx(),
                                    EWOp::Copy{});
        }

        /// Pack a list of ranges to be used in a MPI communication
        /// \param toSend: list of tensor ranges to be sent for each component
        /// \param ncomponents0: number of elements in toSend and v
        /// \param v: vector containing the values to send
        /// \param o0: dimension labels for the origin tensor
        /// \param o1: dimension labels for the destination tensor
        /// \param ncomponents1: number of components on the receiving tensor
        /// \param comm: communicator
        /// \param co: coordinate linearization order

        template <typename IndexType, typename Q, std::size_t Nd0, std::size_t Nd1, typename T,
                  typename XPU0, typename XPU1, typename XPUbuff>
        PackedValues<Q, XPUbuff> pack(const std::vector<Proc_ranges<Nd0>> &toSend,
                                      const Components_tmpl<Nd0, const T, XPU0, XPU1> &v,
                                      const Order<Nd0> &o0, const Order<Nd1> &o1,
                                      unsigned int ncomponents1, MpiComm comm, XPUbuff xpu,
                                      CoorOrder co) {

            tracker<Cpu> _t("prepare and pack", Cpu{});

            unsigned int ncomponents0 = toSend.size();
            PackedValues<Q, XPUbuff> r = prepare_pack<Q>(toSend, comm, xpu);

            Indices<Cpu> buf_disp(comm.nprocs, Cpu{});
            for (unsigned int rank = 0; rank < comm.nprocs; ++rank)
                buf_disp[rank] = r.displ[rank] * (MpiTypeSize / sizeof(Q));

            for (unsigned int componentId0 = 0; componentId0 < ncomponents0; ++componentId0) {
                for (const Component<Nd0, const T, XPU0> &c : v.first)
                    if (c.componentId == componentId0)
                        pack_component<IndexType>(o0, toSend[componentId0], c.dim, c.it, c.mask_it,
                                                  o1, buf_disp.begin(), r.buf, ncomponents1, comm,
                                                  co);
                for (const Component<Nd0, const T, XPU1> &c : v.second)
                    if (c.componentId == componentId0)
                        pack_component<IndexType>(o0, toSend[componentId0], c.dim, c.it, c.mask_it,
                                                  o1, buf_disp.begin(), r.buf, ncomponents1, comm,
                                                  co);
            }

            // Update the counts when using mask
            if (v.first.size() > 0 && v.first[0].mask_it.size() > 0)
                for (unsigned int rank = 0; rank < comm.nprocs; ++rank)
                    r.counts[rank] = (buf_disp[rank] * sizeof(Q) + MpiTypeSize - 1) / MpiTypeSize -
                                     r.displ[rank];
            return r;
        }

        /// Vectors used in MPI communications
        template <typename IndexType, typename T, typename XPUbuff, typename XPU>
        struct UnpackedValues : public PackedValues<T, XPUbuff> {
            IndicesT<IndexType, XPUbuff> indices_buf; ///< indices of the buffer
            IndicesT<IndexType, XPU> indices;         ///< indices of the destination elements
            UnpackedValues(const vector<T, XPUbuff> &buf, const vector<MpiInt, Cpu> &counts,
                           const vector<MpiInt, Cpu> &displ,
                           const IndicesT<IndexType, XPUbuff> &indices_buf,
                           const IndicesT<IndexType, XPU> &indices)
                : PackedValues<T, XPUbuff>{buf, counts, displ},
                  indices_buf(indices_buf),
                  indices(indices) {}
        };

        /// Allocate buffers for the receiving tensor pieces from a MPI communication
        /// \param r: packed subtensors
        /// \param toReceive: list of tensor ranges to receive
        /// \param v: data for the destination tensor
        /// \param ncomponents0: number of components on the origin tensor
        /// \param comm: communication
        /// \param co: coordinate linearization order

        template <typename IndexType, std::size_t Nd, typename T, typename XPU, typename XPUbuff>
        UnpackedValues<IndexType, T, XPUbuff, XPU>
        prepare_unpack(const Proc_ranges<Nd> &toReceive, const Component<Nd, T, XPU> &v,
                       XPUbuff xpu, MpiComm comm, CoorOrder co) {

            tracker<XPU> _t("prepare unpack", v.it.ctx());

            // Find indices on cache
            using Key = std::tuple<Proc_ranges<Nd>, Coor<Nd>, int, int, CoorOrder>;
            using Value = std::tuple<vector<MpiInt, Cpu>,          // counts
                                     vector<MpiInt, Cpu>,          // displ
                                     IndicesT<IndexType, XPUbuff>, // indices for the buffer
                                     IndicesT<IndexType, XPU>>;    // indices
            struct cache_tag {};
            auto cache = getCache<Key, Value, TupleHash<Key>, cache_tag>(v.it.ctx());
            Key key{toReceive, v.dim, deviceId(xpu), deviceId(v.it.ctx()), co};
            auto it = v.mask_it.size() == 0 ? cache.find(key) : cache.end();

            // If they are not, compute the permutation vectors
            vector<MpiInt, Cpu> counts;
            vector<MpiInt, Cpu> displ;
            IndicesT<IndexType, XPUbuff> indices_buf;
            IndicesT<IndexType, XPU> indices;
            if (it == cache.end()) {
                counts = vector<MpiInt, Cpu>(toReceive.size(), Cpu{});
                displ = vector<MpiInt, Cpu>(toReceive.size(), Cpu{});
                std::vector<IndicesT<IndexType, Cpu>> indices0;
                auto mask_cpu = makeSure(v.mask_it, Cpu{});

                // Compute the destination indices and the total number of elements received from each process
                Order<Nd> o = trivial_order<Nd>();
                std::size_t ncomponents = toReceive.size() / comm.nprocs;
                std::size_t num_elems = 0;
                for (std::size_t i = 0; i < toReceive.size(); ++i) counts[i] = 0;
                for (std::size_t i = 0; i < toReceive.size(); ++i) {
                    if (i / ncomponents == comm.rank) continue;

                    std::size_t n = 0;
                    for (const auto &fsi : toReceive[i]) {
                        Coor<Nd> fromi = fsi[0], sizei = fsi[1];
                        auto indices1_pair = get_permutation_destination<IndexType>(
                            o, {{}}, sizei, sizei, o, fromi, v.dim, DontAllowImplicitPermutation,
                            Cpu{}, co);
                        IndicesT<IndexType, Cpu> indices1 = indices1_pair.first;
                        IndexType disp = indices1_pair.second;

                        // Apply the masks
                        if (v.mask_it.size() > 0)
                            indices1 = select(indices1, mask_cpu.data() + disp, indices1);
                        else
                            indices1 = clone(indices1);

                        // Apply the displacement
                        std::for_each(indices1.begin(), indices1.end(),
                                      [=](IndexType &d) { d += disp; });

                        // Store the number of permutation and the number of elements
                        n += indices1.size();
                        num_elems += indices1.size();
                        indices0.push_back(indices1);
                    }
                    counts[i / ncomponents] += (n * sizeof(T) + MpiTypeSize - 1) / MpiTypeSize;
                }

                // Compute the displacements
                displ[0] = 0;
                for (std::size_t i = 1; i < comm.nprocs; ++i)
                    displ[i] = displ[i - 1] + counts[i - 1];

                // Create the permutation for the buffer
                IndicesT<IndexType, Cpu> indices_buf_cpu(num_elems, Cpu{});
                const std::size_t num_T = MpiTypeSize / sizeof(T);
                for (std::size_t i = 0, i0 = 0, i1 = 0; i < indices0.size();
                     i0 += (indices0[i].size() + num_T - 1) / num_T * num_T,
                                 i1 += indices0[i].size(), ++i) {
                    for (IndexType j = 0, j1 = indices0[i].size(); j < j1; ++j)
                        indices_buf_cpu[i1 + j] = i0 + j;
                }
                indices_buf = makeSure(indices_buf_cpu, xpu);

                // Concatenate all indices into a single permutation vector
                IndicesT<IndexType, Cpu> indices_cpu(num_elems, Cpu{});
                for (std::size_t i = 0, i0 = 0; i < indices0.size(); i0 += indices0[i].size(), ++i)
                    copy_n<IndexType>(indices0[i].data(), Cpu{}, indices0[i].size(),
                                      indices_cpu.data() + i0, Cpu{});

                indices = makeSure(indices_cpu, v.it.ctx());
            } else {
                counts = std::get<0>(it->second.value);
                displ = std::get<1>(it->second.value);
                indices_buf = std::get<2>(it->second.value);
                indices = std::get<3>(it->second.value);
            }

            // NOTE: MPI calls have problems mixing null pointers with GPU pointers
            std::size_t buf_count = (displ.back() + counts.back()) * (MpiTypeSize / sizeof(T));
            //if (deviceId(xpu) != CPU_DEVICE_ID && buf_count == 0) buf_count = MpiTypeSize / sizeof(T);

            // Allocate the buffer
            vector<T, XPUbuff> buf(buf_count, xpu);

            return UnpackedValues<IndexType, T, XPUbuff, XPU>{buf, counts, displ, indices_buf,
                                                              indices};
        }

        /// Unpack and copy packed tensors from a MPI communication
        /// \param r: packed subtensors
        /// \param toReceive: list of tensor ranges to receive
        /// \param v: data for the destination tensor
        /// \param comm: communication
        /// \param co: coordinate linearization order
        /// \param alpha: factor applied to packed tensors

        template <typename IndexType, std::size_t Nd, typename T, typename XPUbuff, typename XPU,
                  typename EWOP>
        void unpack(const UnpackedValues<IndexType, T, XPUbuff, XPU> &r,
                    const Component<Nd, T, XPU> &v, EWOP, typename elem<T>::type alpha) {

            tracker<XPU> _t(std::string("unpack ") + platformToStr(v.it.ctx()), v.it.ctx());

            // Transfer the buffer to the destination device
<<<<<<< HEAD
            vector<T, XPU> buf = makeSure(r.buf, v.it.ctx());
            _t.cost += (double)sizeof(T) * buf.size();

            // Do the addition
            std::size_t ncomponents = r.indices.size() / comm.nprocs;
            _t.cost = 0;
            for (std::size_t i = 0; i < r.indices.size(); ++i) {
                if (i / ncomponents == comm.rank) continue;
                std::size_t displ = r.displ[i / ncomponents] * (MpiTypeSize / sizeof(T));
                for (unsigned int j = 0; j < r.indices[i].size(); j++) {
                    const T *data = buf.data() + displ;
                    copy_n<IndexType, T, T>(alpha, data, nullptr, v.it.ctx(),
                                            r.indices[i][j].size(),
                                            v.it.data() + r.indices_disp[i][j],
                                            r.indices[i][j].begin(), v.it.ctx(), EWOP{});
                    displ += r.indices[i][j].size();
                }
            }
=======
            copy_n<IndexType, T, T>(alpha, r.buf.data(), r.indices_buf.data(), r.buf.ctx(),
                                    r.indices.size(), v.it.data(), r.indices.data(), v.it.ctx(),
                                    EWOP{});
            _t.cost = (double)sizeof(T) * r.indices.size();
>>>>>>> 1ea0624a
        }

        /// Asynchronous sending and receiving
        /// \param o0: dimension labels for the origin tensor
        /// \param toSend: list of tensor ranges to be sent for each component
        /// \param v0: origin data to send
        /// \param o1: dimension labels for the destination tensor
        /// \param toReceive: list of tensor ranges to receive
        /// \param v1: destination data
        /// \param ncomponents1: number of components on the destination tensor
        /// \param comm: communication
        /// \param co: coordinate linearization order
        /// \param alpha: factor applied to sending tensors

        template <typename IndexType, typename XPUbuff0, typename XPUbuff1, std::size_t Nd0,
                  std::size_t Nd1, typename T, typename Q, typename XPU0, typename XPU1,
                  typename XPUr, typename EWOp>
        Request send_receive(const Order<Nd0> &o0, const std::vector<Proc_ranges<Nd0>> &toSend,
                             const Components_tmpl<Nd0, const T, XPU0, XPU1> &v0, XPUbuff0 xpubuff0,
                             const Order<Nd1> &o1, const Proc_ranges<Nd1> &toReceive,
                             const Component<Nd1, Q, XPUr> &v1, unsigned int ncomponents1,
                             XPUbuff1 xpubuff1, MpiComm comm, EWOp ewop, CoorOrder co,
                             typename elem<T>::type alpha) {

            tracker<Cpu> _t("packing", Cpu{});

            if (comm.nprocs <= 1) return [] {};

            // Pack v0 and prepare for receiving data from other processes
            PackedValues<Q, XPUbuff0> v0ToSend =
                pack<IndexType, Q>(toSend, v0, o0, o1, ncomponents1, comm, xpubuff0, co);
            UnpackedValues<IndexType, Q, XPUbuff1, XPUr> v1ToReceive =
                prepare_unpack<IndexType>(toReceive, v1, xpubuff1, comm, co);

            // Do the MPI communication
            static MPI_Datatype dtype = get_mpi_datatype();
            assert(v0ToSend.counts.size() == comm.nprocs);
            assert(v0ToSend.displ.size() == comm.nprocs);
            assert(v1ToReceive.counts.size() == comm.nprocs);
            assert(v1ToReceive.displ.size() == comm.nprocs);
            int dtype_size = 0;
            MPI_check(MPI_Type_size(dtype, &dtype_size));
            (void)dtype_size;
            assert((std::size_t)dtype_size == MpiTypeSize);
            assert((v0ToSend.displ.back() + v0ToSend.counts.back()) * MpiTypeSize <=
                   v0ToSend.buf.size() * sizeof(Q));
            assert((v1ToReceive.displ.back() + v1ToReceive.counts.back()) * MpiTypeSize <=
                   v1ToReceive.buf.size() * sizeof(Q));
            assert(v0ToSend.counts[comm.rank] == 0);
            assert(v1ToReceive.counts[comm.rank] == 0);
            std::vector<MPI_Request> r;
            const int tag = 0;
            const unsigned int T_num = dtype_size / sizeof(T);
            sync(v0ToSend.buf.ctx());
            if (getUseMPINonBlock()) {
                if (getUseAlltoall()) {
                    r.resize(1);
                    MPI_check(MPI_Ialltoallv(v0ToSend.buf.data(), v0ToSend.counts.data(),
                                             v0ToSend.displ.data(), dtype, v1ToReceive.buf.data(),
                                             v1ToReceive.counts.data(), v1ToReceive.displ.data(),
                                             dtype, comm.comm, &r.front()));
                } else {
                    r.reserve(comm.nprocs * 2);
                    for (unsigned int p = 0; p < comm.nprocs; ++p) {
                        if (v1ToReceive.counts[p] == 0) continue;
                        r.push_back(MPI_REQUEST_NULL);
                        MPI_check(MPI_Irecv(v1ToReceive.buf.data() + v1ToReceive.displ[p] * T_num,
                                            v1ToReceive.counts[p], dtype, p, tag, comm.comm,
                                            &r.back()));
                    }
                    for (unsigned int p = 0; p < comm.nprocs; ++p) {
                        if (v0ToSend.counts[p] == 0) continue;
                        r.push_back(MPI_REQUEST_NULL);
                        MPI_check(MPI_Isend(v0ToSend.buf.data() + v0ToSend.displ[p] * T_num,
                                            v0ToSend.counts[p], dtype, p, tag, comm.comm,
                                            &r.back()));
                    }
                }
            } else {
                tracker<Cpu> _t("alltoall", Cpu{});
                if (getUseAlltoall()) {
                    MPI_check(MPI_Alltoallv(v0ToSend.buf.data(), v0ToSend.counts.data(),
                                            v0ToSend.displ.data(), dtype, v1ToReceive.buf.data(),
                                            v1ToReceive.counts.data(), v1ToReceive.displ.data(),
                                            dtype, comm.comm));
                } else {
                    for (unsigned int p = 0; p < comm.nprocs; ++p) {
                        if (v0ToSend.counts[p] == 0 && v1ToReceive.counts[p] == 0) continue;
                        MPI_check(MPI_Sendrecv(
                            v0ToSend.buf.data() + v0ToSend.displ[p] * T_num, v0ToSend.counts[p],
                            dtype, p, tag, v1ToReceive.buf.data() + v1ToReceive.displ[p] * T_num,
                            v1ToReceive.counts[p], dtype, p, tag, comm.comm, MPI_STATUS_IGNORE));
                    }
                }
                syncLegacyStream(v1ToReceive.buf.ctx());
                unpack(v1ToReceive, v1, ewop, Q(alpha));
                return {};
            }

            // Do this later
            // NOTE: keep `v0ToSend` and `v1ToReceive` around until `MPI_Ialltoallv` is finished
            return [=]() mutable {
                // Wait for the MPI communication to finish
                {
                    tracker<Cpu> _t("MPI wait", Cpu{});
                    MPI_check(MPI_Waitall((int)r.size(), r.data(), MPI_STATUS_IGNORE));
                }

                // Clear origin buffer
                v0ToSend.buf.clear();

                // Copy back to v1
                syncLegacyStream(v1ToReceive.buf.ctx());
                unpack(v1ToReceive, v1, ewop, Q(alpha));
            };
        }
#else

        inline void barrier(SelfComm) {}

#endif // SUPERBBLAS_USE_MPI

        /// Asynchronous sending and receiving; do nothing for `SelfComm` communicator
        /// \param o0: dimension labels for the origin tensor
        /// \param toSend: list of tensor ranges to be sent for each component
        /// \param v0: origin data to send
        /// \param o1: dimension labels for the destination tensor
        /// \param toReceive: list of tensor ranges to receive
        /// \param v1: destination data
        /// \param ncomponents1: number of components on the destination tensor
        /// \param comm: communication
        /// \param co: coordinate linearization order
        /// \param alpha: factor applied to sending tensors

        template <typename IndexType, typename XPUbuff0, typename XPUbuff1, std::size_t Nd0,
                  std::size_t Nd1, typename T, typename Q, typename XPU0, typename XPU1,
                  typename XPUr, typename EWOp>
        Request send_receive(const Order<Nd0> &o0, const std::vector<Proc_ranges<Nd0>> &toSend,
                             const Components_tmpl<Nd0, const T, XPU0, XPU1> &v0, XPUbuff0 xpubuff0,
                             const Order<Nd1> &o1, const Proc_ranges<Nd1> &toReceive,
                             const Component<Nd1, Q, XPUr> &v1, unsigned int ncomponents1,
                             XPUbuff1 xpubuff1, SelfComm comm, EWOp ewop, CoorOrder co,
                             typename elem<T>::type alpha) {
            (void)o0;
            (void)toSend;
            (void)v0;
            (void)xpubuff0;
            (void)o1;
            (void)toReceive;
            (void)v1;
            (void)ncomponents1;
            (void)xpubuff1;
            (void)ewop;
            (void)co;
            (void)alpha;
            if (comm.nprocs <= 1) return [] {};
            throw std::runtime_error("Unsupported SelfComm with nprocs > 1");
        }

        /// Return the volume of the largest range
        /// \param ranges: list of tensor ranges

        template <std::size_t Nd> std::size_t maximum_volume(const Proc_ranges<Nd> &ranges) {
            std::size_t vol = 0;
            for (auto const &r : ranges)
                for (auto const &it : r) vol = std::max(vol, volume(it[1]));
            return vol;
        }

        /// Return whether some MPI calls support GPU pointers

        inline bool test_support_for_mpi_gpu() {
#ifdef SUPERBBLAS_TEST_MPI_GPU
            static const bool test_mpi_gpu = [] {
#    ifdef SUPERBBLAS_USE_CUDA
                return (bool)MPIX_Query_cuda_support();
#    elif defined(SUPERBBLAS_USE_HIP)
                return (bool)MPIX_Query_rocm_support();
#    else
                return false;
#    endif
            }();
            return test_mpi_gpu;
#else
            return false;
#endif // SUPERBBLAS_TEST_MPI_GPU
        }

        /// Asynchronous sending and receiving; do nothing for `SelfComm` communicator
        /// \param o0: dimension labels for the origin tensor
        /// \param toSend: list of tensor ranges to be sent for each component
        /// \param v0: origin data to send
        /// \param o1: dimension labels for the destination tensor
        /// \param toReceive: list of tensor ranges to receive
        /// \param v1: destination data
        /// \param ncomponents1: number of components on the destination tensor
        /// \param comm: communication
        /// \param co: coordinate linearization order
        /// \param alpha: factor applied to sending tensors

        template <std::size_t Nd0, std::size_t Nd1, typename T, typename Q, typename XPU0,
                  typename XPU1, typename XPUr, typename Comm, typename EWOp>
        Request send_receive(const Order<Nd0> &o0, const std::vector<Proc_ranges<Nd0>> &toSend,
                             const Components_tmpl<Nd0, const T, XPU0, XPU1> &v0,
                             const Order<Nd1> &o1, const Proc_ranges<Nd1> &toReceive,
                             const Component<Nd1, Q, XPUr> &v1, unsigned int ncomponents1,
                             Comm comm, EWOp, CoorOrder co, typename elem<T>::type alpha) {

            bool use_size_t = false;
            for (const auto &r : toSend)
                if (maximum_volume(r) >= (std::size_t)std::numeric_limits<IndexType>::max())
                    use_size_t = true;
            if (maximum_volume(toReceive) >= (std::size_t)std::numeric_limits<IndexType>::max())
                use_size_t = true;

            static const bool use_mpi_gpu = [] {
                if (getUseMPIGpu() == 0) return test_support_for_mpi_gpu();
                return getUseMPIGpu() > 0;
            }();

            if (!use_mpi_gpu || (v0.first.size() == 0 && v0.second.size() == 0)) {
                if (!use_size_t) {
                    return send_receive<IndexType>(o0, toSend, v0, Cpu{}, o1, toReceive, v1,
                                                   ncomponents1, Cpu{}, comm, EWOp{}, co, alpha);
                } else {
                    return send_receive<std::size_t>(o0, toSend, v0, Cpu{}, o1, toReceive, v1,
                                                     ncomponents1, Cpu{}, comm, EWOp{}, co, alpha);
                }
            } else if (v0.second.size() == 0) {
                if (!use_size_t) {
                    return send_receive<IndexType>(o0, toSend, v0, v0.first.front().it.ctx(), o1,
                                                   toReceive, v1, ncomponents1, v1.it.ctx(), comm,
                                                   EWOp{}, co, alpha);
                } else {
                    return send_receive<std::size_t>(o0, toSend, v0, v0.first.front().it.ctx(), o1,
                                                     toReceive, v1, ncomponents1, v1.it.ctx(), comm,
                                                     EWOp{}, co, alpha);
                }
            } else {
                if (!use_size_t) {
                    return send_receive<IndexType>(o0, toSend, v0, v0.second.front().it.ctx(), o1,
                                                   toReceive, v1, ncomponents1, v1.it.ctx(), comm,
                                                   EWOp{}, co, alpha);
                } else {
                    return send_receive<std::size_t>(o0, toSend, v0, v0.second.front().it.ctx(), o1,
                                                     toReceive, v1, ncomponents1, v1.it.ctx(), comm,
                                                     EWOp{}, co, alpha);
                }
            }
        }

        /// Return coor % dim
        /// \param coors: input coordinate
        /// \param dim: lattice dimensions

        inline IndexType normalize_coor(IndexType coor, IndexType dim) {
            return (dim == 0 ? 0 : (coor + dim * (coor < 0 ? -coor / dim + 1 : 0)) % dim);
        }

        /// Return coor[i] % dim[i]
        /// \param coors: input coordinate
        /// \param dim: lattice dimensions

        template <std::size_t Nd>
        Coor<Nd> normalize_coor(const Coor<Nd> &coor, const Coor<Nd> &dim) {
            Coor<Nd> r;
            for (std::size_t j = 0; j < Nd; j++) r[j] = normalize_coor(coor[j], dim[j]);
            return r;
        }

        /// Return the intersection of two 1D ranges for a NOT toroidal lattice
        /// \param from0: first coordinate of the first range
        /// \param size0: size of the first range
        /// \param from1: first coordinate of the second range
        /// \param size1: size of the second range
        /// \param fromr: first coordinate of the resulting range
        /// \param sizer: size of the resulting range

        inline void intersection(IndexType from0, IndexType size0, IndexType from1, IndexType size1,
                                 IndexType dim, IndexType &fromr, IndexType &sizer) {
            fromr = from0 + std::min(std::max(from1 - from0, IndexType{0}), size0);
            sizer = from0 + std::min(std::max(from1 + size1 - from0, IndexType{0}), size0) - fromr;
            fromr = (fromr + dim) % dim;
            if (sizer == dim) fromr = from0;
        }

        /// Return the intersection between two ranges in a periodic lattice
        /// \param from0: first coordinate of the first range
        /// \param size0: size of the first range
        /// \param from1: first coordinate of the second range
        /// \param size1: size of the second range
        /// \param dim: size of lattice
        /// \param fromr0: first coordinate of the first resulting range
        /// \param sizer0: size of the first resulting range
        /// \param fromr1: first coordinate of the second resulting range
        /// \param sizer1: size of the second resulting range

        template <std::size_t Nd>
        std::pair<std::array<From_size_item<Nd>, 2>, Coor<Nd>>
        intersection_aux(const Coor<Nd> &from0, const Coor<Nd> &size0, const Coor<Nd> &from1,
                         const Coor<Nd> &size1, const Coor<Nd> &dim) {

            std::array<From_size_item<Nd>, 2> grid;
            Coor<Nd> grid_n{};
            for (std::size_t i = 0; i < Nd; ++i) {
                //
                // Compute the subintervals for the dimension ith
                //
                IndexType fromr0 = 0, sizer0 = 0, fromr1 = 0, sizer1 = 0, fromr2 = 0, sizer2 = 0;

                // Proceed with easy cases: if one of the ranges in the whole lattice
                if (size1[i] == dim[i]) {
                    fromr0 = from0[i], sizer0 = size0[i];
                } else if (size0[i] == dim[i]) {
                    fromr0 = from1[i], sizer0 = size1[i];

                    // Proceed with the general case
                } else {
                    intersection(from0[i], size0[i], from1[i], size1[i], dim[i], fromr0, sizer0);
                    intersection(from0[i], size0[i], from1[i] + dim[i], size1[i], dim[i], fromr1,
                                 sizer1);
                    intersection(from0[i] + dim[i], size0[i], from1[i], size1[i], dim[i], fromr2,
                                 sizer2);
                }
                if (sizer0 > 0) {
                    grid[grid_n[i]][0][i] = fromr0;
                    grid[grid_n[i]++][1][i] = sizer0;
                }
                if (sizer1 > 0) {
                    grid[grid_n[i]][0][i] = fromr1;
                    grid[grid_n[i]++][1][i] = sizer1;
                }
                if (sizer2 > 0) {
                    grid[grid_n[i]][0][i] = fromr2;
                    grid[grid_n[i]++][1][i] = sizer2;
                }
            }
            return {grid, grid_n};
        }

        /// Return the intersection between two ranges in a periodic lattice
        /// \param from0: first coordinate of the first range
        /// \param size0: size of the first range
        /// \param from1: first coordinate of the second range
        /// \param size1: size of the second range
        /// \param dim: size of lattice
        /// \param fromr: first coordinate of the first resulting range
        /// \param sizer: size of the first resulting range

        template <std::size_t Nd>
        void intersection(const Coor<Nd> &from0, const Coor<Nd> &size0, const Coor<Nd> &from1,
                          const Coor<Nd> &size1, const Coor<Nd> &dim, Coor<Nd> &fromr,
                          Coor<Nd> &sizer) {
            auto p = intersection_aux<Nd>(from0, size0, from1, size1, dim);
            std::size_t vol = volume(p.second);
            if (vol == 0) {
                fromr = Coor<Nd>{{}};
                sizer = Coor<Nd>{{}};
            } else if (vol == 1) {
                fromr = p.first[0][0];
                sizer = p.first[0][1];
            } else {
                throw std::runtime_error("Not supported complex overlap of intervals");
            }
        }

        /// Return all ranges resulting from intersecting the two given ranges in a periodic lattice
        /// \param from0: first coordinate of the first range
        /// \param size0: size of the first range
        /// \param from1: first coordinate of the second range
        /// \param size1: size of the second range
        /// \param dim: size of lattice

        template <std::size_t Nd>
        From_size_out<Nd> intersection(const Coor<Nd> &from0, const Coor<Nd> &size0,
                                       const Coor<Nd> &from1, const Coor<Nd> &size1,
                                       const Coor<Nd> &dim) {
            auto p = intersection_aux<Nd>(from0, size0, from1, size1, dim);
            IndexType vol = volume(p.second);
            if (vol == 0) {
                return {};
            } else if (vol == 1) {
                From_size_out<Nd> r(1, Cpu{});
                r[0] = p.first[0];
                return r;
            } else {
                From_size_out<Nd> r(vol, Cpu{});
                Coor<Nd> stride = get_strides<IndexType>(p.second, FastToSlow);
                for (IndexType i = 0; i < vol; ++i) {
                    Coor<Nd> c = index2coor(i, p.second, stride);
                    for (std::size_t j = 0; j < Nd; ++j) {
                        r[i][0][j] = p.first[c[j]][0][j];
                        r[i][1][j] = p.first[c[j]][1][j];
                    }
                }
                return r;
            }
        }

        /// Return all ranges resulting from intersecting the two given ranges in a periodic lattice
        /// \param fs0: vector of first coordinate and size of the first range
        /// \param from1: first coordinate of the second range
        /// \param size1: size of the second range
        /// \param dim: size of lattice

        template <std::size_t Nd>
        From_size_out<Nd> intersection(const From_size_out<Nd> &fs0, const Coor<Nd> &from1,
                                       const Coor<Nd> &size1, const Coor<Nd> &dim) {
            vector<std::pair<std::array<From_size_item<Nd>, 2>, Coor<Nd>>, Cpu> p(fs0.size(),
                                                                                  Cpu{});
            std::size_t vol = 0;
            for (std::size_t i = 0; i < fs0.size(); ++i) {
                p[i] = intersection_aux<Nd>(fs0[i][0], fs0[i][1], from1, size1, dim);
                vol += volume(p[i].second);
            }
            From_size_out<Nd> r(vol, Cpu{});
            std::size_t ri = 0;
            for (std::size_t i = 0; i < fs0.size(); ++i) {
                Coor<Nd> stride = get_strides<IndexType>(p[i].second, FastToSlow);
                for (IndexType j = 0, j1 = volume(p[i].second); j < j1; ++j) {
                    Coor<Nd> c = index2coor(j, p[i].second, stride);
                    for (std::size_t k = 0; k < Nd; ++k) {
                        r[ri][0][k] = p[i].first[c[k]][0][k];
                        r[ri][1][k] = p[i].first[c[k]][1][k];
                    }
                    ++ri;
                }
            }
            return r;
        }

        /// Shift a list of ranges
        /// \param fs0: vector of first coordinate and size of the ranges to translate
        /// \param from0: origin coordinate on the origin lattice
        /// \param dim0: dimensions of the origin lattice
        /// \param from1: origin coordinate on the destination lattice
        /// \param dim1: dimensions of the destination lattice
        /// \param perm: permutation of the coordinates

        template <std::size_t Nd>
        From_size_out<Nd> shift_ranges(const From_size_out<Nd> &fs, const Coor<Nd> &from,
                                       const Coor<Nd> &to, const Coor<Nd> &dim) {
            From_size_out<Nd> r(fs.size(), Cpu{});
            for (std::size_t i = 0; i < fs.size(); ++i) {
                r[i][0] = normalize_coor(fs[i][0] - from + to, dim);
                r[i][1] = fs[i][1];
            }
            return r;
        }

        /// Sort a list of ranges based on the first coordinate
        /// \param fs: vector of first coordinate and size of the ranges to order
        /// \param dim: dimensions of the tensor where the ranges belong
        /// \param stride: strides for those dimensions

        template <std::size_t Nd, typename SIdx>
        From_size_out<Nd> sort_ranges(const From_size_out<Nd> &fs, const Coor<Nd> &dim,
                                      const Coor<Nd, SIdx> &stride) {
            From_size_out<Nd> r(fs.size(), Cpu{});
            for (std::size_t i = 0; i < fs.size(); ++i) r[i] = fs[i];
            std::sort(r.begin(), r.end(),
                      [&](const From_size_item<Nd> &a, const From_size_item<Nd> &b) {
                          return coor2index(a[0], dim, stride) < coor2index(b[0], dim, stride);
                      });
            return r;
        }

        /// Total volume of a list of ranges
        /// \param fs: vector of first coordinate and size of the ranges to translate

        template <std::size_t Nd> std::size_t volume(const From_size_out<Nd> &fs) {
            std::size_t vol = 0;
            for (const auto &fsi : fs) vol += volume(fsi[1]);
            return vol;
        }

        /// Translate a range from one coordinate lattice to another
        /// \param rfrom0: first coordinate of the range to translate
        /// \param rsize0: size of the range to translate
        /// \param from0: origin coordinate on the origin lattice
        /// \param dim0: dimensions of the origin lattice
        /// \param from1: origin coordinate on the destination lattice
        /// \param dim1: dimensions of the destination lattice
        /// \param perm: permutation of the coordinates
        /// \param fromr: first coordinate of input range into the destination lattice
        /// \param sizer: size of the input range on the destination lattice

        template <std::size_t Nd0, std::size_t Nd1>
        void translate_range(const Coor<Nd0> &rfrom0, const Coor<Nd0> &rsize0,
                             const Coor<Nd0> &from0, const Coor<Nd0> &dim0, const Coor<Nd1> &from1,
                             const Coor<Nd1> &dim1, const Coor<Nd1> perm, Coor<Nd1> &fromr,
                             Coor<Nd1> &sizer) {
            fromr = normalize_coor<Nd1>(
                reorder_coor<Nd0, Nd1>(normalize_coor<Nd0>(rfrom0 - from0 + dim0, dim0), perm) +
                    from1,
                dim1);
            sizer = reorder_coor<Nd0, Nd1>(rsize0, perm, 1);
            if (volume(sizer) == 0) sizer = Coor<Nd1>{{}};
        }

        /// Translate a range from one coordinate lattice to another
        /// \param fs0: vector of first coordinate and size of the ranges to translate
        /// \param from0: origin coordinate on the origin lattice
        /// \param dim0: dimensions of the origin lattice
        /// \param from1: origin coordinate on the destination lattice
        /// \param dim1: dimensions of the destination lattice
        /// \param perm: permutation of the coordinates

        template <std::size_t Nd0, std::size_t Nd1>
        From_size_out<Nd1> translate_range(const From_size_out<Nd0> &fs0, const Coor<Nd0> &from0,
                                           const Coor<Nd0> &dim0, const Coor<Nd1> &from1,
                                           const Coor<Nd1> &dim1, const Coor<Nd1> perm) {
            From_size_out<Nd1> r(fs0.size(), Cpu{});
            for (std::size_t i = 0; i < fs0.size(); ++i)
                translate_range<Nd0, Nd1>(fs0[i][0], fs0[i][1], from0, dim0, from1, dim1, perm,
                                          r[i][0], r[i][1]);
            return r;
        }

        /// Return a permutation that transform an o0 coordinate into an o1 coordinate
        /// \param o0: dimension labels for the origin tensor
        /// \param dim0: dimension size for the origin tensor
        /// \param from0: first coordinate to copy from the origin tensor
        /// \param size0: number of elements to copy in each dimension
        /// \param o1: dimension labels for the destination tensor
        /// \param dim1: dimension size for the destination tensor
        /// \param from1: coordinate in destination tensor where first coordinate from origin tensor is copied
        /// \param rank: rank of the current process
        /// \param nprocs: total number of processes
        /// \param cpu: device context

        template <std::size_t Nd0, std::size_t Nd1>
        Proc_ranges<Nd0>
        get_indices_to_send(From_size<Nd0> p0, unsigned int from_rank, const Order<Nd0> &o0,
                            const Coor<Nd0> &from0, const Coor<Nd0> &size0, const Coor<Nd0> &dim0,
                            From_size<Nd1> p1, unsigned int componentId1, unsigned int ncomponents1,
                            const Order<Nd1> &o1, const Coor<Nd1> &from1, const Coor<Nd1> &dim1) {

            tracker<Cpu> _t("comp. tensor overlaps", p0.ctx());

            // Check the compatibility of the tensors
            assert((check_isomorphic<Nd0, Nd1>(o0, size0, dim0, o1, dim1)));

            // Restrict the local range in v0 to the range from0, size0
            Coor<Nd0> local_from0 = p0[from_rank][0];
            Coor<Nd0> local_size0 = p0[from_rank][1];
            From_size_out<Nd0> rlocal0 = intersection(from0, size0, local_from0, local_size0, dim0);

            // Translate the restricted range to the destination lattice
            Coor<Nd1> perm0 = find_permutation<Nd0, Nd1>(o0, o1);
            From_size_out<Nd1> rfs1 =
                translate_range<Nd0, Nd1>(rlocal0, from0, dim0, from1, dim1, perm0);

            // Compute the indices
            Coor<Nd0> perm1 = find_permutation<Nd1, Nd0>(o1, o0);
            Coor<Nd1, std::size_t> stride1 = get_strides<std::size_t>(dim1, FastToSlow);
            unsigned int nprocs = p1.size() / ncomponents1;
            Proc_ranges<Nd0> r(nprocs);
            for (unsigned int i = 0; i < nprocs; ++i) {
                const Coor<Nd1> &local_from1 = p1[i * ncomponents1 + componentId1][0];
                const Coor<Nd1> &local_size1 = p1[i * ncomponents1 + componentId1][1];
                r[i] =
                    shift_ranges(translate_range(sort_ranges(intersection<Nd1>(rfs1, local_from1,
                                                                               local_size1, dim1),
                                                             dim1, stride1),
                                                 from1, dim1, from0, dim0, perm1),
                                 local_from0, {{}}, dim0);
            }

            return r;
        }

        /// Return a permutation that transform an o0 coordinate into an o1 coordinate
        /// \param o0: dimension labels for the origin tensor
        /// \param dim0: dimension size for the origin tensor
        /// \param from0: first coordinate to copy from the origin tensor
        /// \param size0: number of elements to copy in each dimension
        /// \param o1: dimension labels for the destination tensor
        /// \param dim1: dimension size for the destination tensor
        /// \param from1: coordinate in destination tensor where first coordinate from origin tensor is copied
        /// \param rank: rank of the current process
        /// \param nprocs: total number of processes
        /// \param cpu: device context

        template <std::size_t Nd0, std::size_t Nd1>
        Proc_ranges<Nd1> get_indices_to_receive(const From_size<Nd0> &p0, const Order<Nd0> &o0,
                                                const Coor<Nd0> &from0, const Coor<Nd0> &size0,
                                                const Coor<Nd0> &dim0, const From_size<Nd1> &p1,
                                                unsigned int to_rank, const Order<Nd1> &o1,
                                                const Coor<Nd1> &from1, const Coor<Nd1> &dim1) {

            tracker<Cpu> _t("comp. tensor overlaps", p0.ctx());

            // Check the compatibility of the tensors
            assert((check_isomorphic<Nd0, Nd1>(o0, size0, dim0, o1, dim1)));

            // Restrict the local range in v1 to the range from1, size1
            Coor<Nd1> perm0 = find_permutation<Nd0, Nd1>(o0, o1);
            Coor<Nd1> size1 = reorder_coor<Nd0, Nd1>(size0, perm0, 1); // size in the destination
            Coor<Nd1> local_from1 = p1[to_rank][0];
            Coor<Nd1> local_size1 = p1[to_rank][1];
            From_size_out<Nd1> rlocal1 =
                intersection<Nd1>(from1, size1, local_from1, local_size1, dim1);

            // Translate the restricted range to the origin lattice
            Coor<Nd0> perm1 = find_permutation<Nd1, Nd0>(o1, o0);
            From_size_out<Nd0> rfs0 = translate_range(rlocal1, from1, dim1, from0, dim0, perm1);

            // Compute the indices
            Coor<Nd1, std::size_t> stride1 = get_strides<std::size_t>(dim1, FastToSlow);
            unsigned int nprocs = p0.size();
            Proc_ranges<Nd1> r(nprocs);
            for (unsigned int i = 0; i < nprocs; ++i) {
                const Coor<Nd0> &local_from0 = p0[i][0];
                const Coor<Nd0> &local_size0 = p0[i][1];
                r[i] =
                    shift_ranges(sort_ranges(translate_range(intersection<Nd0>(rfs0, local_from0,
                                                                               local_size0, dim0),
                                                             from0, dim0, from1, dim1, perm0),
                                             dim1, stride1),
                                 local_from1, {{}}, dim1);
            }

            return r;
        }

        /// Check that dim0 and dim1 have the same dimensions
        /// \param o0: dimension labels for the origin tensor
        /// \param from0: first coordinate to copy from the origin tensor
        /// \param size0: first coordinate not to copy from the origin tensor
        /// \param dim0: dimension size for the origin tensor
        /// \param o1: dimension labels for the destination tensor
        /// \param dim1: dimension size for the destination tensor

        template <std::size_t Nd0, std::size_t Nd1>
        bool check_equivalence(const Order<Nd0> &o0, const Coor<Nd0> &dim0, const Order<Nd1> &o1,
                               const Coor<Nd1> dim1) {

            if (volume(dim0) == 0 && volume(dim1) == 0) return true;
            Coor<Nd1> perm0 = find_permutation<Nd0, Nd1>(o0, o1);
            Coor<Nd1> new_dim1 = reorder_coor<Nd0, Nd1>(dim0, perm0, 1);
            return new_dim1 == dim1;
        }

        namespace ns_copy_test {
            enum MockFilling { FillWithIndices, FillWithZeros };

            /// Return a vector with the global indices of the elements that contains
            /// \param from: first coordinate of the component
            /// \param size: number of elements to copy in each dimension
            /// \param dim: global dimension size of the tensor
            /// \param co: coordinate linearization order
            /// \param mf: either fill with indices or zeros

            template <std::size_t Nd>
            vector<std::size_t, Cpu> get_mock_components(const Coor<Nd> &from, const Coor<Nd> &size,
                                                         const Coor<Nd> &dim, Cpu cpu, CoorOrder co,
                                                         MockFilling mf) {
                std::size_t vol = volume(size);
                vector<std::size_t, Cpu> r(vol, cpu);

                if (mf == FillWithIndices) {
                    Coor<Nd, std::size_t> local_stride = get_strides<std::size_t>(size, co);
                    Coor<Nd, std::size_t> stride = get_strides<std::size_t>(dim, co);
#ifdef _OPENMP
#    pragma omp parallel for schedule(static)
#endif
                    for (std::size_t i = 0; i < vol; ++i)
                        r[i] = coor2index(
                            normalize_coor(index2coor<Nd>(i, size, local_stride) + from, dim), dim,
                            stride);
                } else {
                    zero_n(r.data(), vol, r.ctx());
                }

                return r;
            }

            /// Return a vector with the global indices of the elements that contains
            /// \param from: first coordinate of the component
            /// \param size: number of elements to copy in each dimension
            /// \param dim: global dimension size of the tensor
            /// \param co: coordinate linearization order
            /// \param mf: either fill with indices or zeros

            template <std::size_t Nd, typename XPU,
                      typename std::enable_if<!std::is_same<Cpu, XPU>::value, bool>::type = true>
            vector<std::size_t, XPU> get_mock_components(const Coor<Nd> &from, const Coor<Nd> &size,
                                                         const Coor<Nd> &dim, XPU xpu, CoorOrder co,
                                                         MockFilling mf) {
                std::size_t vol = volume(size);
                vector<std::size_t, XPU> r(vol, xpu);
                vector<std::size_t, Cpu> r_host =
                    get_mock_components(from, size, dim, Cpu{}, co, mf);
                copy_n<std::size_t>(1, r_host.data(), nullptr, r_host.ctx(), vol, r.data(), nullptr,
                                    r.ctx(), EWOp::Copy{});
                return r;
            }

            template <typename T>
            using mockIndexType = typename std::conditional<std::is_const<T>::value,
                                                            const std::size_t, std::size_t>::type;

            /// Return a tensor with the same shape as the given one but where each element has its index
            /// \param p0: partitioning of the origin tensor in consecutive ranges
            /// \param o0: dimension labels for the origin tensor
            /// \param from0: first coordinate to copy from the origin tensor
            /// \param size0: number of elements to copy in each dimension
            /// \param v0: data for the origin tensor
            /// \param p1: partitioning of the destination tensor in consecutive ranges
            /// \param o1: dimension labels for the destination tensor
            /// \param dim1: dimension size for the destination tensor
            /// \param from1: coordinate in destination tensor where first coordinate from origin tensor is copied
            /// \param v1: data for the destination tensor
            /// \param comm: communicator context
            /// \param ewop: either to copy or to add the origin values into the destination values
            /// \param co: coordinate linearization order

            template <std::size_t Nd, typename T, typename Comm, typename XPU0, typename XPU1>
            Components_tmpl<Nd, mockIndexType<T>, XPU0, XPU1>
            get_mock_components(const From_size<Nd> &p, const Coor<Nd> &dim,
                                const Components_tmpl<Nd, T, XPU0, XPU1> &v, CoorOrder co,
                                MockFilling mf, Comm comm) {
                Components_tmpl<Nd, mockIndexType<T>, XPU0, XPU1> r;
                unsigned int ncomponents = v.first.size() + v.second.size();
                for (const Component<Nd, T, XPU0> &c : v.first) {
                    r.first.push_back(Component<Nd, std::size_t, XPU0>{
                        get_mock_components(p[c.componentId + comm.rank * ncomponents][0], c.dim,
                                            dim, c.it.ctx(), co, mf),
                        c.dim, c.componentId, c.mask_it});
                }
                for (const Component<Nd, T, XPU1> &c : v.second) {
                    r.second.push_back(Component<Nd, std::size_t, XPU1>{
                        get_mock_components(p[c.componentId + comm.rank * ncomponents][0], c.dim,
                                            dim, c.it.ctx(), co, mf),
                        c.dim, c.componentId, c.mask_it});
                }
                return r;
            }

            /// Test to copy the content of plural tensor v0 into v1
            /// \param p0: partitioning of the origin tensor in consecutive ranges
            /// \param from0: first coordinate to copy from the origin tensor
            /// \param size0: number of elements to copy in each dimension
            /// \param dim0: number of elements on the origin tensor on each dimension
            /// \param o0: dimension labels for the origin tensor
            /// \param o1: dimension labels for the destination tensor
            /// \param from1: coordinate in destination tensor where first coordinate from origin tensor is copied
            /// \param dim1: dimension size for the destination tensor
            /// \param v: data to check
            /// \param local_from1: first coordinate of the destination tensor
            /// \param co: coordinate linearization order

            template <std::size_t Nd0, std::size_t Nd1, typename XPU, typename EWOP>
            void test_copy_check(const From_size<Nd0> &p, const Coor<Nd0> &from0,
                                 const Coor<Nd0> &size0, const Coor<Nd0> &dim0,
                                 const Order<Nd0> &o0, const Coor<Nd1> &from1,
                                 const Coor<Nd1> &dim1, const Order<Nd1> &o1,
                                 const Component<Nd1, std::size_t, XPU> &v,
                                 const Coor<Nd1> &local_from1, EWOP, CoorOrder co) {

                Coor<Nd1> perm0 = find_permutation<Nd0, Nd1>(o0, o1);
                Coor<Nd0> perm1 = find_permutation<Nd1, Nd0>(o1, o0);
                Coor<Nd1> size1 = reorder_coor<Nd0, Nd1>(size0, perm0, 1);
                std::size_t vol = volume(v.dim);
                Coor<Nd1, std::size_t> local_stride1 = get_strides<std::size_t>(v.dim, co);
                Coor<Nd0, std::size_t> stride0 = get_strides<std::size_t>(dim0, co);
                vector<std::size_t, Cpu> v_host = makeSure(v.it, Cpu{});
                vector<MaskType, Cpu> m_host = makeSure(v.mask_it, Cpu{});

#ifdef _OPENMP
#    pragma omp parallel for schedule(static)
#endif
                for (std::size_t i = 0; i < vol; ++i) {
                    Coor<Nd1> c1 =
                        normalize_coor(index2coor(i, v.dim, local_stride1) + local_from1, dim1);
                    std::size_t true_val = 0;
                    if (is_in_interval(from1, size1, dim1, c1)) {
                        Coor<Nd0> c0 =
                            normalize_coor(reorder_coor(c1 - from1, perm1) + from0, dim0);
                        true_val = coor2index(c0, dim0, stride0);
                        int rep = 0;
                        for (const auto &fs : p)
                            if (is_in_interval(fs[0], fs[1], dim0, c0)) ++rep;
                        if (std::is_same<EWOp::Add, EWOP>::value)
                            true_val *= rep;
                        else if (rep == 0)
                            true_val = 0;
                        if (m_host.size() > 0 && m_host[i] == 0) true_val = 0;
                    }
                    if (v_host[i] != true_val)
                        throw std::runtime_error("test_copy_check does not pass!");
                }
            }

            /// Test to copy the content of plural tensor v0 into v1
            /// \param alpha: factor applied to the input tensors
            /// \param p0: partitioning of the origin tensor in consecutive ranges
            /// \param o0: dimension labels for the origin tensor
            /// \param from0: first coordinate to copy from the origin tensor
            /// \param size0: number of elements to copy in each dimension
            /// \param v0: data for the origin tensor
            /// \param p1: partitioning of the destination tensor in consecutive ranges
            /// \param o1: dimension labels for the destination tensor
            /// \param dim1: dimension size for the destination tensor
            /// \param from1: coordinate in destination tensor where first coordinate from origin tensor is copied
            /// \param v1: data for the destination tensor
            /// \param comm: communicator context
            /// \param ewop: either to copy or to add the origin values into the destination values
            /// \param co: coordinate linearization order

            template <std::size_t Nd0, std::size_t Nd1, typename T, typename Q, typename Comm,
                      typename XPU0, typename XPU1, typename EWOP>
            void test_copy(typename elem<T>::type, const From_size<Nd0> &p0, const Coor<Nd0> &from0,
                           const Coor<Nd0> &size0, const Coor<Nd0> &dim0, const Order<Nd0> &o0,
                           const Components_tmpl<Nd0, const T, XPU0, XPU1> &v0,
                           const From_size<Nd1> &p1, const Coor<Nd1> &from1, const Coor<Nd1> &dim1,
                           const Order<Nd1> &o1, const Components_tmpl<Nd1, Q, XPU0, XPU1> &v1,
                           Comm comm, EWOP, CoorOrder co) {

                bool trackingTime = getTrackingTime();
                getTrackingTime() = false;

                // Fill the mock input and output tensors
                const Components_tmpl<Nd0, const std::size_t, XPU0, XPU1> v0_ =
                    get_mock_components(p0, dim0, v0, co, FillWithIndices, comm);
                const Components_tmpl<Nd1, std::size_t, XPU0, XPU1> v1_ =
                    get_mock_components(p1, dim1, v1, co, FillWithZeros, comm);

                // Copy the indices
                copy(1, p0, from0, size0, dim0, o0, v0_, p1, from1, dim1, o1, v1_, comm, EWOP{}, co,
                     false);

                // Check that the modified elements on v1_ are what they should be
                unsigned int ncomponents1 = v1.first.size() + v1.second.size();
                for (const Component<Nd1, std::size_t, XPU0> &c : v1_.first) {
                    test_copy_check<Nd0, Nd1>(p0, from0, size0, dim0, o0, from1, dim1, o1, c,
                                              p1[c.componentId + comm.rank * ncomponents1][0],
                                              EWOP{}, co);
                }
                for (const Component<Nd1, std::size_t, XPU1> &c : v1_.second) {
                    test_copy_check<Nd0, Nd1>(p0, from0, size0, dim0, o0, from1, dim1, o1, c,
                                              p1[c.componentId + comm.rank * ncomponents1][0],
                                              EWOP{}, co);
                }

                getTrackingTime() = trackingTime;
            }
        }

        /// Return whether the distribution has overlaps with itself
        /// \param p: partitioning of the origin tensor in consecutive ranges
        /// \param from: first coordinate to consider
        /// \param size: number of elements to consider in each dimension

        template <std::size_t Nd>
        bool are_there_repetitions(const From_size<Nd> &p, const Coor<Nd> &from,
                                   const Coor<Nd> &size, const Coor<Nd> &dim) {

            tracker<Cpu> _t("are there repetitions", p.ctx());

            unsigned int nprocs = p.size();
            for (unsigned int i0 = 0; i0 < nprocs; ++i0) {
                // Restrict (from, size) to the p[i0] range
                Coor<Nd> fromi0, sizei0;
                intersection(from, size, p[i0][0], p[i0][1], dim, fromi0, sizei0);
                if (volume(sizei0) == 0) continue;

                // Intersect the range with p[i1] range and return if an overlap exists
                for (unsigned int i1 = i0 + 1; i1 < nprocs; ++i1)
                    if (intersection(p[i1][0], p[i1][1], fromi0, sizei0, dim).size() > 0)
                        return true;
            }

            return false;
        }

        /// Return whether the copy operation may need communications
        /// \param p0: partitioning of the origin tensor in consecutive ranges
        /// \param ncomponents: length of p0
        /// \param o0: dimension labels for the origin tensor
        /// \param from0: first coordinate to copy from the origin tensor
        /// \param size0: number of elements to copy in each dimension
        /// \param p1: partitioning of the destination tensor in consecutive ranges
        /// \param o1: dimension labels for the destination tensor
        /// \param from1: coordinate in destination tensor where first coordinate from origin tensor is copied

        template <std::size_t Nd0, std::size_t Nd1, typename EWOP>
        bool may_need_communications(const From_size<Nd0> &p0, const Coor<Nd0> &from0,
                                     const Coor<Nd0> &size0, const Coor<Nd0> &dim0,
                                     const Order<Nd0> &o0, const From_size<Nd1> &p1,
                                     const Coor<Nd1> &from1, const Coor<Nd1> &dim1,
                                     const Order<Nd1> &o1, EWOP) {

            tracker<Cpu> _t("avoid communications", p0.ctx());

            // If the destination partitioning has repetitions, or the origin partitioning
            // has repetitions together with an add operation, then report that communications are needed
            Coor<Nd1> perm0 = find_permutation<Nd0, Nd1>(o0, o1);
            Coor<Nd1> size1 = reorder_coor<Nd0, Nd1>(size0, perm0, 1); // size in the destination
            if (are_there_repetitions(p1, from1, size1, dim1) ||
                (std::is_same<EWOP, EWOp::Add>::value &&
                 are_there_repetitions(p0, from0, size0, dim0)))
                return true;

            // Simple heuristic: if there's no need for communications all elements from the local origin tensor
            // will land on the local destination tensor, and all local destination elements are receiving
            // the values from the local origin tensor
            unsigned int nprocs = p0.size();
            for (unsigned int i = 0; i < nprocs; ++i) {
                // Restrict (from0, size0) to the p0[i] range
                auto fs0 = intersection(from0, size0, p0[i][0], p0[i][1], dim0);

                // Translate the range to the destination tensor
                auto fs01 = translate_range(fs0, from0, dim0, from1, dim1, perm0);

                // Intersect the range with p1[i] range
                auto rfs01 = intersection(fs01, p1[i][0], p1[i][1], dim1);

                // Intersect the destination range with the destination range
                auto fs1 = intersection(from1, size1, p1[i][0], p1[i][1], dim1);

                // If it is not a complete map, it means that some elements in p0[i] range
                // will go to other processes, or some elements in p1[1] will come from other ranges
                std::size_t vol_fs0 = volume(fs0);
                if (vol_fs0 != volume(rfs01) || vol_fs0 != volume(fs1)) return true;
            }

            return false;
        }

        /// Copy the content of plural tensor v0 into v1
        /// \param alpha: factor applied to v0
        /// \param p0: partitioning of the origin tensor in consecutive ranges
        /// \param o0: dimension labels for the origin tensor
        /// \param from0: first coordinate to copy from the origin tensor
        /// \param size0: number of elements to copy in each dimension
        /// \param v0: data for the origin tensor
        /// \param p1: partitioning of the destination tensor in consecutive ranges
        /// \param o1: dimension labels for the destination tensor
        /// \param dim1: dimension size for the destination tensor
        /// \param from1: coordinate in destination tensor where first coordinate from origin tensor is copied
        /// \param v1: data for the destination tensor
        /// \param comm: communicator context
        /// \param co: coordinate linearization order

        template <std::size_t Nd0, std::size_t Nd1, typename T, typename Q, typename Comm,
                  typename XPU0, typename XPU1, typename XPU, typename EWOP>
        std::array<Request, 2> copy_request_dest_component(
            typename elem<T>::type alpha, const From_size<Nd0> &p0, const Coor<Nd0> &from0,
            const Coor<Nd0> &size0, const Coor<Nd0> &dim0, const Order<Nd0> &o0,
            const Components_tmpl<Nd0, const T, XPU0, XPU1> &v0, const From_size<Nd1> &p1,
            unsigned int ncomponents1, const Coor<Nd1> &from1, const Coor<Nd1> &dim1,
            const Order<Nd1> &o1, const Component<Nd1, Q, XPU> &v1, Comm comm, EWOP ewop,
            CoorOrder co) {

            // Find precomputed pieces on cache
            using Key = std::tuple<From_size<Nd0>, Coor<Nd0>, Coor<Nd0>, Coor<Nd0>, From_size<Nd1>,
                                   Coor<Nd1>, Coor<Nd1>, PairPerms<Nd0, Nd1>, int, int>;
            struct Value {
                std::vector<Proc_ranges<Nd0>> toSend;
                Proc_ranges<Nd1> toReceive;
                bool need_comms;
            };
            struct cache_tag {};
            auto cache = getCache<Key, Value, TupleHash<Key>, cache_tag>(p0.ctx());
            Key key{p0,           from0,
                    size0,        dim0,
                    p1,           from1,
                    dim1,         get_perms(o0, o1),
                    ncomponents1, std::is_same<EWOP, EWOp::Add>::value ? 1 : 0};
            auto it = cache.find(key);

            // Generate the list of subranges to send from each component from v0 to v1
            unsigned int ncomponents0 = v0.first.size() + v0.second.size();
            std::vector<Proc_ranges<Nd0>> toSend;
            Proc_ranges<Nd1> toReceive;
            bool need_comms;
            if (it == cache.end()) {
                toSend = std::vector<Proc_ranges<Nd0>>(ncomponents0);
                for (unsigned int i = 0; i < v0.first.size(); ++i) {
                    toSend[v0.first[i].componentId] = get_indices_to_send<Nd0, Nd1>(
                        p0, comm.rank * ncomponents0 + v0.first[i].componentId, o0, from0, size0,
                        dim0, p1, v1.componentId, ncomponents1, o1, from1, dim1);
                }
                for (unsigned int i = 0; i < v0.second.size(); ++i) {
                    toSend[v0.second[i].componentId] = get_indices_to_send<Nd0, Nd1>(
                        p0, comm.rank * ncomponents0 + v0.second[i].componentId, o0, from0, size0,
                        dim0, p1, v1.componentId, ncomponents1, o1, from1, dim1);
                }

                // Generate the list of subranges to receive from each component from v0 to v1
                toReceive = get_indices_to_receive<Nd0, Nd1>(
                    p0, o0, from0, size0, dim0, p1, v1.componentId + comm.rank * ncomponents1, o1,
                    from1, dim1);

                // Check whether communications can be avoided
                need_comms = may_need_communications(p0, from0, size0, dim0, o0, p1, from1, dim1,
                                                     o1, EWOP{});

                // Save the results
                cache.insert(key, {toSend, toReceive, need_comms}, 0);
            } else {
                toSend = it->second.value.toSend;
                toReceive = it->second.value.toReceive;
                need_comms = it->second.value.need_comms;
            }

            // Do the sending and receiving
            Request mpi_req;
            if (need_comms)
                mpi_req = send_receive<Nd0, Nd1>(o0, toSend, v0, o1, toReceive, v1, ncomponents1,
                                                 comm, ewop, co, alpha);

            // Do the local copies
            Request local_req = [=] {
                unsigned int ncomponents0 = v0.first.size() + v0.second.size();
                for (const Component<Nd0, const T, XPU0> &c0 : v0.first) {
                    assert(
                        toSend[c0.componentId][v1.componentId + comm.rank * ncomponents1].size() ==
                        toReceive[c0.componentId + comm.rank * ncomponents0].size());
                    for (unsigned int
                             i = 0,
                             i1 = toSend[c0.componentId][v1.componentId + comm.rank * ncomponents1]
                                      .size();
                         i < i1; ++i) {
                        assert(check_equivalence(
                            o0,
                            toSend[c0.componentId][v1.componentId + comm.rank * ncomponents1][i][1],
                            o1, toReceive[c0.componentId + comm.rank * ncomponents0][i][1]));
                        local_copy<Nd0, Nd1, T, Q>(
                            alpha, o0,
                            toSend[c0.componentId][v1.componentId + comm.rank * ncomponents1][i][0],
                            toSend[c0.componentId][v1.componentId + comm.rank * ncomponents1][i][1],
                            c0.dim, c0.it, c0.mask_it, o1,
                            toReceive[c0.componentId + comm.rank * ncomponents0][i][0], v1.dim,
                            v1.it, v1.mask_it, ewop, co);
                    }
                }
                for (const Component<Nd0, const T, XPU1> &c0 : v0.second) {
                    assert(
                        toSend[c0.componentId][v1.componentId + comm.rank * ncomponents1].size() ==
                        toReceive[c0.componentId + comm.rank * ncomponents0].size());
                    for (unsigned int
                             i = 0,
                             i1 = toSend[c0.componentId][v1.componentId + comm.rank * ncomponents1]
                                      .size();
                         i < i1; ++i) {
                        assert(check_equivalence(
                            o0,
                            toSend[c0.componentId][v1.componentId + comm.rank * ncomponents1][i][1],
                            o1, toReceive[c0.componentId + comm.rank * ncomponents0][i][1]));
                        local_copy<Nd0, Nd1, T, Q>(
                            alpha, o0,
                            toSend[c0.componentId][v1.componentId + comm.rank * ncomponents1][i][0],
                            toSend[c0.componentId][v1.componentId + comm.rank * ncomponents1][i][1],
                            c0.dim, c0.it, c0.mask_it, o1,
                            toReceive[c0.componentId + comm.rank * ncomponents0][i][0], v1.dim,
                            v1.it, v1.mask_it, ewop, co);
                    }
                }
            };

            return {local_req, mpi_req};
        }

        /// Copy the content of plural tensor v0 into v1
        /// \param alpha: factor applied to the input tensors
        /// \param p0: partitioning of the origin tensor in consecutive ranges
        /// \param o0: dimension labels for the origin tensor
        /// \param from0: first coordinate to copy from the origin tensor
        /// \param size0: number of elements to copy in each dimension
        /// \param v0: data for the origin tensor
        /// \param p1: partitioning of the destination tensor in consecutive ranges
        /// \param o1: dimension labels for the destination tensor
        /// \param dim1: dimension size for the destination tensor
        /// \param from1: coordinate in destination tensor where first coordinate from origin tensor is copied
        /// \param v1: data for the destination tensor
        /// \param comm: communicator context
        /// \param ewop: either to copy or to add the origin values into the destination values
        /// \param co: coordinate linearization order

        template <std::size_t Nd0, std::size_t Nd1, typename T, typename Q, typename Comm,
                  typename XPU0, typename XPU1, typename EWOp>
        Request
        copy_request(typename elem<T>::type alpha, const From_size<Nd0> &p0, const Coor<Nd0> &from0,
                     const Coor<Nd0> &size0, const Coor<Nd0> &dim0, const Order<Nd0> &o0,
                     const Components_tmpl<Nd0, const T, XPU0, XPU1> &v0, const From_size<Nd1> &p1,
                     const Coor<Nd1> &from1, const Coor<Nd1> &dim1, const Order<Nd1> &o1,
                     const Components_tmpl<Nd1, Q, XPU0, XPU1> &v1, Comm comm, EWOp ewop,
                     CoorOrder co, bool do_test = true) {

            if (getDebugLevel() >= 2 && do_test) {
                ns_copy_test::test_copy(alpha, p0, from0, size0, dim0, o0, v0, p1, from1, dim1, o1,
                                        v1, comm, EWOp{}, co);
            }

            tracker<Cpu> _t("distributed copy", p0.ctx());

            // Check the dimensions of p0 and p1
            unsigned int ncomponents0 = v0.first.size() + v0.second.size();
            unsigned int ncomponents1 = v1.first.size() + v1.second.size();

            if (p0.size() != ncomponents0 * comm.nprocs)
                throw std::runtime_error("Invalid number of elements in the tensor distribution");

            if (p1.size() != ncomponents1 * comm.nprocs)
                throw std::runtime_error("Invalid number of elements in the tensor distribution");

            // Check the compatibility of the tensors
            if (!check_isomorphic<Nd0, Nd1>(o0, size0, dim0, o1, dim1))
                throw std::runtime_error("Invalid copy operation");

            // Split the work for each receiving component
            std::vector<std::array<Request, 2>> reqs;
            for (unsigned int i = 0; i < ncomponents1; ++i) {
                for (const Component<Nd1, Q, XPU0> &c : v1.first) {
                    if (c.componentId == i)
                        reqs.push_back(copy_request_dest_component<Nd0, Nd1, T, Q>(
                            alpha, p0, from0, size0, dim0, o0, v0, p1, ncomponents1, from1, dim1,
                            o1, c, comm, ewop, co));
                }
                for (const Component<Nd1, Q, XPU1> &c : v1.second) {
                    if (c.componentId == i)
                        reqs.push_back(copy_request_dest_component<Nd0, Nd1, T, Q>(
                            alpha, p0, from0, size0, dim0, o0, v0, p1, ncomponents1, from1, dim1,
                            o1, c, comm, ewop, co));
                }
            }

            // Do the local part
            for (const auto &r : reqs) wait(r[0]);

            // Finish the rest later if there's something pending
            bool pending_request = false;
            for (const auto &r : reqs)
                if (r[1]) pending_request = true;
            if (pending_request)
                return [=] {
                    for (const auto &r : reqs) wait(r[1]);
                };
            return Request();
        }

        /// Copy the content of plural tensor v0 into v1
        /// \param alpha: factor applied to the input tensors
        /// \param p0: partitioning of the origin tensor in consecutive ranges
        /// \param o0: dimension labels for the origin tensor
        /// \param from0: first coordinate to copy from the origin tensor
        /// \param size0: number of elements to copy in each dimension
        /// \param v0: data for the origin tensor
        /// \param p1: partitioning of the destination tensor in consecutive ranges
        /// \param o1: dimension labels for the destination tensor
        /// \param dim1: dimension size for the destination tensor
        /// \param from1: coordinate in destination tensor where first coordinate from origin tensor is copied
        /// \param v1: data for the destination tensor
        /// \param comm: communicator context
        /// \param ewop: either to copy or to add the origin values into the destination values
        /// \param co: coordinate linearization order

        template <std::size_t Nd0, std::size_t Nd1, typename T, typename Q, typename Comm,
                  typename XPU0, typename XPU1, typename EWOp>
        void copy(typename elem<T>::type alpha, const From_size<Nd0> &p0, const Coor<Nd0> &from0,
                  const Coor<Nd0> &size0, const Coor<Nd0> &dim0, const Order<Nd0> &o0,
                  const Components_tmpl<Nd0, const T, XPU0, XPU1> &v0, const From_size<Nd1> &p1,
                  const Coor<Nd1> &from1, const Coor<Nd1> &dim1, const Order<Nd1> &o1,
                  const Components_tmpl<Nd1, Q, XPU0, XPU1> &v1, Comm comm, EWOp ewop, CoorOrder co,
                  bool do_test = true) {

            wait(copy_request(alpha, p0, from0, size0, dim0, o0, v0, p1, from1, dim1, o1, v1, comm,
                              ewop, co, do_test));
        }

        /// Copy the content of plural tensor v0 into v1
        /// \param alpha: factor applied to the input tensors
        /// \param p0: partitioning of the origin tensor in consecutive ranges
        /// \param o0: dimension labels for the origin tensor
        /// \param from0: first coordinate to copy from the origin tensor
        /// \param size0: number of elements to copy in each dimension
        /// \param v0: data for the origin tensor
        /// \param p1: partitioning of the destination tensor in consecutive ranges
        /// \param o1: dimension labels for the destination tensor
        /// \param dim1: dimension size for the destination tensor
        /// \param from1: coordinate in destination tensor where first coordinate from origin tensor is copied
        /// \param v1: data for the destination tensor
        /// \param comm: communicator context
        /// \param ewop: either to copy or to add the origin values into the destination values
        /// \param co: coordinate linearization order

        template <std::size_t Nd0, std::size_t Nd1, typename T, typename Q, typename Comm,
                  typename XPU0, typename XPU1>
        Request copy(typename elem<T>::type alpha, const From_size<Nd0> &p0, const Coor<Nd0> &from0,
                     const Coor<Nd0> &size0, const Coor<Nd0> &dim0, const Order<Nd0> &o0,
                     const Components_tmpl<Nd0, const T, XPU0, XPU1> &v0, const From_size<Nd1> &p1,
                     const Coor<Nd1> &from1, const Coor<Nd1> &dim1, const Order<Nd1> &o1,
                     const Components_tmpl<Nd1, Q, XPU0, XPU1> &v1, Comm comm, CopyAdd copyadd,
                     CoorOrder co) {

            if (getDebugLevel() >= 1) {
                barrier(comm);
                for (const auto &i : v1.first) sync(i.it.ctx());
                for (const auto &i : v1.second) sync(i.it.ctx());
            }

            Request r;
            switch (copyadd) {
            case Copy:
                r = copy_request(alpha, p0, from0, size0, dim0, o0, v0, p1, from1, dim1, o1, v1,
                                 comm, EWOp::Copy{}, co);
                break;
            case Add:
                r = copy_request(alpha, p0, from0, size0, dim0, o0, v0, p1, from1, dim1, o1, v1,
                                 comm, EWOp::Add{}, co);
                break;
            }

            if (getDebugLevel() >= 1) {
                for (const auto &i : v1.first) sync(i.it.ctx());
                for (const auto &i : v1.second) sync(i.it.ctx());
                barrier(comm);
            }

            return r;
        }

        /// Return value for the dimensions in o_r matching the given for o0 and o1

        template <std::size_t Nd0, std::size_t Nd1, std::size_t Ndo>
        Coor<Ndo> get_dimensions(const Order<Nd0> &o0, const Coor<Nd0> &dim0, const Order<Nd1> &o1,
                                 const Coor<Nd1> &dim1, const Order<Ndo> &o_r,
                                 bool report_inconsistencies = true) {
            std::map<char, IndexType> m;
            for (std::size_t i = 0; i < Nd0; ++i) m[o0[i]] = dim0[i];
            for (std::size_t i = 0; i < Nd1; ++i) {
                auto it = m.find(o1[i]);
                if (it == m.end())
                    m[o1[i]] = dim1[i];
                else if (report_inconsistencies && it->second != dim1[i])
                    throw std::runtime_error("Incompatible distributions for contraction");
            }
            Coor<Ndo> r;
            for (std::size_t i = 0; i < Ndo; ++i) r[i] = m[o_r[i]];
            return r;
        }

        /// Return value for the dimensions in o_r matching the given for o0 and o1

        template <std::size_t Nd0, std::size_t Nd1, std::size_t Ndo>
        From_size_item<Ndo> get_dimensions(const Order<Nd0> &o0, From_size_item<Nd0> fs0,
                                           const Coor<Nd0> &dim0, const Order<Nd1> &o1,
                                           From_size_item<Nd1> fs1, const Order<Ndo> &o_r) {

            for (std::size_t i0 = 0; i0 < Nd0; ++i0) {
                auto s1 = std::find(o1.begin(), o1.end(), o0[i0]);
                if (s1 != o1.end()) {
                    unsigned int i1 = s1 - o1.begin();
                    intersection(fs0[0][i0], fs0[1][i0], fs1[0][i1], fs1[1][i1], dim0[i0],
                                 fs0[0][i0], fs0[1][i0]);
                    fs1[0][i1] = fs0[0][i0];
                    fs1[1][i1] = fs0[1][i0];
                }
            }

            From_size_item<Ndo> fsr;

            for (std::size_t i0 = 0; i0 < Nd0; ++i0) {
                auto sr = std::find(o_r.begin(), o_r.end(), o0[i0]);
                if (sr != o_r.end()) {
                    unsigned int ir = sr - o_r.begin();
                    fsr[0][ir] = fs0[0][i0];
                    fsr[1][ir] = fs0[1][i0];
                }
            }

            for (std::size_t i1 = 0; i1 < Nd1; ++i1) {
                auto sr = std::find(o_r.begin(), o_r.end(), o1[i1]);
                if (sr != o_r.end()) {
                    unsigned int ir = sr - o_r.begin();
                    fsr[0][ir] = fs1[0][i1];
                    fsr[1][ir] = fs1[1][i1];
                }
            }

            return fsr;
        }

        /// Get the output partition
        /// \param p0: partitioning of the first origin tensor in consecutive ranges
        /// \param o0: dimension labels for the first operator
        /// \param p1: partitioning of the second origin tensor in consecutive ranges
        /// \param o1: dimension labels for the second operator
        /// \param o_r: dimension labels for the output operator

        template <std::size_t Nd0, std::size_t Nd1, std::size_t Ndo>
        std::pair<From_size<Ndo>, Coor<Ndo>>
        get_output_partition(From_size<Nd0> p0, const Coor<Nd0> &dim0, const Order<Nd0> &o0,
                             From_size<Nd1> p1, const Coor<Nd1> &dim1, const Order<Nd1> &o1,
                             const Order<Ndo> &o_r, bool report_inconsistencies = true) {
            assert(p0.size() == p1.size());

            // Find partition on cache
            using Key = std::tuple<From_size<Nd0>, Coor<Nd0>, From_size<Nd1>, Coor<Nd1>,
                                   PairPerms<Nd0, Nd1>, PairPerms<Nd0, Ndo>, PairPerms<Nd1, Ndo>>;
            struct cache_tag {};
            auto cache =
                getCache<Key, std::pair<From_size<Ndo>, Coor<Ndo>>, TupleHash<Key>, cache_tag>(
                    p0.ctx());
            Key key{p0, dim0, p1, dim1, get_perms(o0, o1), get_perms(o0, o_r), get_perms(o1, o_r)};
            auto it = cache.find(key);
            if (it != cache.end()) return it->second.value;

            // Create partition
            From_size_out<Ndo> pr(p0.size(), p0.ctx());
            for (unsigned int i = 0; i < p0.size(); ++i) {
                pr[i][0] = get_dimensions<Nd0, Nd1, Ndo>(o0, p0[i][0], o1, p1[i][0], o_r,
                                                         report_inconsistencies);
                pr[i][1] = get_dimensions<Nd0, Nd1, Ndo>(o0, p0[i][1], o1, p1[i][1], o_r,
                                                         report_inconsistencies);
                if (volume(pr[i][1]) == 0) pr[i][0] = pr[i][1] = Coor<Ndo>{{}};
            }
            Coor<Ndo> dimr =
                get_dimensions<Nd0, Nd1, Ndo>(o0, dim0, o1, dim1, o_r, report_inconsistencies);
            cache.insert(key, {pr, dimr}, storageSize(pr));

            return {pr, dimr};
        }

        /// Zeroed repeated results
        /// \param p0: partitioning of the first origin tensor in consecutive ranges
        /// \param dim0: dimension size for the operator
        /// \param o0: dimension labels for the first operator
        /// \param p1: partitioning of the second origin tensor in consecutive ranges
        /// \param dim1: dimension size for the second operator
        /// \param o1: dimension labels for the second operator
        /// \param pr: partitioning of the output tensor in consecutive ranges
        /// \param dimr: dimension size for the output operator
        /// \param o_r: dimension labels for the output operator
        /// \param componentId: component to process
        /// \param v: data of the component on the output operator
        /// \param co: coordinate linearization order; either `FastToSlow` for natural order or `SlowToFast` for lexicographic order

        template <std::size_t Nd0, std::size_t Nd1, std::size_t Ndo, typename T, typename XPU>
        void zeroed_repeated_tensor(From_size<Nd0> p0, const Coor<Nd0> &dim0, const Order<Nd0> &o0,
                                    From_size<Nd1> p1, const Coor<Nd1> &dim1, const Order<Nd1> &o1,
                                    From_size<Ndo> pr, const Coor<Ndo> &dimr, const Order<Ndo> &o_r,
                                    unsigned int componentId, vector<T, XPU> v, CoorOrder co) {

            assert(p0.size() == p1.size() && p1.size() == pr.size());

            for (unsigned int i = 0; i < componentId; ++i) {
                // Intersection of first, second, and output tensors of ith and componentId
                Coor<Nd0> from0, size0;
                intersection(p0[i][0], p0[i][1], p0[componentId][0], p0[componentId][1], dim0,
                             from0, size0);
                Coor<Nd1> from1, size1;
                intersection(p1[i][0], p1[i][1], p1[componentId][0], p1[componentId][1], dim1,
                             from1, size1);
                From_size_item<Ndo> fsr =
                    get_dimensions(o0, {from0, size0}, dim0, o1, {from1, size1}, o_r);
                Coor<Ndo> fromr, sizer;
                intersection(pr[i][0], pr[i][1], fsr[0], fsr[1], dimr, fromr, sizer);
                if (volume(sizer) == 0) continue;

                fromr = normalize_coor(fromr - pr[componentId][0], dimr);
                local_copy<Ndo, Ndo, T, T>(0, o_r, fromr, sizer, pr[componentId][1],
                                           (vector<const T, XPU>)v, Mask<XPU>{}, o_r, fromr,
                                           pr[componentId][1], v, Mask<XPU>{}, EWOp::Copy{}, co);
            }
        }

        /// Return a new components based on a partition
        /// \param p: partitioning
        /// \param v: tensor components
        /// \param co: coordinate linearization order

        template <std::size_t N, typename T, typename Comm, typename XPU0, typename XPU1>
        Components_tmpl<N, T, XPU0, XPU1>
        like_this_components(const From_size<N> &p, const Components_tmpl<N, T, XPU0, XPU1> &v,
                             Comm comm) {

            // Allocate the tensor
            unsigned int ncomponents = v.first.size() + v.second.size();
            Components_tmpl<N, T, XPU0, XPU1> v1;
            for (unsigned int i = 0; i < v.first.size(); ++i) {
                const unsigned int componentId = v.first[i].componentId;
                const unsigned int pi = comm.rank * ncomponents + componentId;
                const Coor<N> &dimi = p[pi][1];
                vector<T, XPU0> v1i(volume(dimi), v.first[i].it.ctx());
                v1.first.push_back(Component<N, T, XPU0>{v1i, dimi, componentId, Mask<XPU0>{}});
            }
            for (unsigned int i = 0; i < v.second.size(); ++i) {
                const unsigned int componentId = v.second[i].componentId;
                const unsigned int pi = comm.rank * ncomponents + componentId;
                const Coor<N> &dimi = p[pi][1];
                vector<T, XPU1> v1i(volume(dimi), v.second[i].it.ctx());
                v1.second.push_back(Component<N, T, XPU1>{v1i, dimi, componentId, Mask<XPU1>{}});
            }

            return v1;
        }

        /// Return a tensor with a given partitioning and ordering
        /// \param p0: partitioning of the input tensor
        /// \param o0: dimension labels for the input tensor
        /// \param v0: input tensor components
        /// \param p1: partitioning of the output tensor in consecutive ranges
        /// \param o1: dimension labels for the output tensor
        /// \param co: coordinate linearization order
        /// \param force_copy: whether to NOT avoid copy if the partition is the same

        template <std::size_t N, typename T, typename Comm, typename XPU0, typename XPU1>
        Components_tmpl<N, T, XPU0, XPU1>
        reorder_tensor(const From_size<N> &p0, const Order<N> &o0, const Coor<N> &from0,
                       const Coor<N> &size0, const Coor<N> &dim0,
                       const Components_tmpl<N, T, XPU0, XPU1> &v0, const From_size<N> &p1,
                       const Coor<N> &dim1, const Order<N> &o1, Comm comm, CoorOrder co,
                       bool force_copy = false) {

            // If the two orderings and partitions are equal, return the tensor
            if (!force_copy && from0 == Coor<N>{{}} && o0 == o1 && p0 == p1) return v0;

            // Allocate the tensor
            auto v1 = like_this_components(p1, v0, comm);

            // Copy the content of v0 into v1
            copy<N, N, T>(T{1}, p0, from0, size0, dim0, o0, toConst(v0), p1, {{}}, dim1, o1, v1,
                          comm, EWOp::Copy{}, co);

            return v1;
        }

        /// Return a tensor with a given partitioning and ordering
        /// \param p0: partitioning of the input tensor
        /// \param o0: dimension labels for the input tensor
        /// \param v0: input tensor components
        /// \param p1: partitioning of the output tensor in consecutive ranges
        /// \param o1: dimension labels for the output tensor
        /// \param co: coordinate linearization order
        /// \param force_copy: whether to NOT avoid copy if the partition is the same

        template <std::size_t N, typename T, typename Comm, typename XPU0, typename XPU1>
        std::pair<Components_tmpl<N, T, XPU0, XPU1>, Request>
        reorder_tensor_request(const From_size<N> &p0, const Order<N> &o0, const Coor<N> &from0,
                               const Coor<N> &size0, const Coor<N> &dim0,
                               const Components_tmpl<N, T, XPU0, XPU1> &v0, const From_size<N> &p1,
                               const Coor<N> &dim1, const Order<N> &o1, Comm comm, CoorOrder co,
                               bool force_copy = false) {

            // If the two orderings and partitions are equal, return the tensor
            if (!force_copy && from0 == Coor<N>{{}} && o0 == o1 && p0 == p1) return {v0, Request()};

            // Allocate the tensor
            auto v1 = like_this_components(p1, v0, comm);

            // Copy the content of v0 into v1
            return {v1, copy_request<N, N, T>(T{1}, p0, from0, size0, dim0, o0, toConst(v0), p1,
                                              {{}}, dim1, o1, v1, comm, EWOp::Copy{}, co)};
        }

        /// Check that the given components are compatible
        /// \param v0: components to test
        /// \param v1: components to test

        template <std::size_t Nd0, std::size_t Nd1, typename T, typename Q, typename XPU0,
                  typename XPU1>
        bool check_components_compatibility(const Components_tmpl<Nd0, T, XPU0, XPU1> &v0,
                                            const Components_tmpl<Nd1, Q, XPU0, XPU1> &v1) {

            // Check that v0 and v1 have the same components and on the same device
            if (v0.first.size() != v1.first.size() || v0.second.size() != v1.second.size())
                return false;
            bool unmatch_dev = false;
            for (unsigned int i = 0; i < v0.first.size(); ++i)
                if (deviceId(v0.first[i].it.ctx()) != deviceId(v1.first[i].it.ctx()))
                    unmatch_dev = true;
            for (unsigned int i = 0; i < v0.second.size(); ++i)
                if (deviceId(v0.second[i].it.ctx()) != deviceId(v1.second[i].it.ctx()))
                    unmatch_dev = true;
            if (unmatch_dev) return false;

            return true;
        }

        /// Return partitions for the input tensors that are compatible for contraction
        /// \param p0: partitioning of the first origin tensor in consecutive ranges
        /// \param o0: dimension labels for the first operator
        /// \param sug_o0: suggested dimension labels for the first operator
        /// \param p1: partitioning of the second origin tensor in consecutive ranges
        /// \param o1: dimension labels for the second operator
        /// \param sug_o1: suggested dimension labels for the second operator

        template <std::size_t Nd0, std::size_t Nd1>
        std::pair<From_size<Nd0>, From_size<Nd1>>
        get_input_partitions_for_contraction(const From_size<Nd0> &p0, const Coor<Nd0> &dim0,
                                             const Order<Nd0> &o0, const Order<Nd0> &sug_o0,
                                             const From_size<Nd1> &p1, const Coor<Nd1> &dim1,
                                             const Order<Nd1> &o1, const Order<Nd1> &sug_o1) {

            // Normalize the first tensor as the larger of the two in volume
            if (volume(dim0) < volume(dim1)) {
                auto p10 = get_input_partitions_for_contraction(p1, dim1, o1, sug_o1, p0, dim0, o0,
                                                                sug_o0);
                return {p10.second, p10.first};
            }

            // Reorder the first tensor if needed
            From_size_out<Nd0> p0r;
            if (o0 != sug_o0) {
                p0r = From_size_out<Nd0>(p0.size(), p0.ctx());
                Coor<Nd0> perm = find_permutation(o0, sug_o0);
                for (unsigned int i = 0; i < p0.size(); ++i) {
                    p0r[i][0] = reorder_coor(p0[i][0], perm);
                    p0r[i][1] = reorder_coor(p0[i][1], perm);
                }
            }

            // Change the second partition by using the same distribution as the first tensor
            // for the shared labels and replicated for the remaining labels
            From_size_out<Nd1> p1r(p0.size(), p0.ctx());
            for (unsigned int i = 0; i < p0.size(); ++i) {
                p1r[i][0] = get_dimensions(o0, p0[i][0], o1, Coor<Nd1>{{}}, sug_o1, false);
                p1r[i][1] = get_dimensions(o0, p0[i][1], o1, dim1, sug_o1, false);

                // Avoid the contraction of empty tensors
                if (volume(p0[i][1]) == 0 || volume(p1r[i][1]) == 0) {
                    if (p0[i][0] != Coor<Nd0>{{}} || p0[i][1] != Coor<Nd0>{{}}) {
                        if (p0r.size() == 0) {
                            p0r = From_size_out<Nd0>(p0.size(), p0.ctx());
                            std::copy_n(p0.data(), p0.size(), p0r.data());
                        }
                        p0r[i][0] = p0r[i][1] = Coor<Nd0>{{}};
                    }
                    p1r[i][0] = p1r[i][1] = Coor<Nd1>{{}};
                }
            }
            bool changed1 = (o1 != sug_o1 || p1 != (From_size<Nd1>)p1r);

            // Return the change on the second tensor
            return {p0r.size() > 0 ? (From_size<Nd0>)p0r : p0, changed1 ? (From_size<Nd1>)p1r : p1};
        }

        /// Contract two tensors: vr = alpha * contraction(v0, v1) + beta * vr
        /// \param alpha: factor on the contraction
        /// \param p0: partitioning of the first origin tensor in consecutive ranges
        /// \param ncomponents0: number of consecutive components in each MPI rank
        /// \param o0: dimension labels for the first operator
        /// \param conj0: whether element-wise conjugate the first operator
        /// \param v0: data for the first operator
        /// \param ctx0: context for each data pointer in v0
        /// \param p1: partitioning of the second origin tensor in consecutive ranges
        /// \param ncomponents1: number of consecutive components in each MPI rank
        /// \param o1: dimension labels for the second operator
        /// \param conj1: whether element-wise conjugate the second operator
        /// \param v1: data for the second operator
        /// \param ctx1: context for each data pointer in v1
        /// \param beta: factor on the destination tensor
        /// \param pr: partitioning of the resulting tensor in consecutive ranges
        /// \param ncomponentsr: number of consecutive components in each MPI rank
        /// \param o_r: dimension labels for the output operator
        /// \param vr: data for the second operator
        /// \param ctxr: context for each data pointer in vr
        /// \param co: coordinate linearization order; either `FastToSlow` for natural order or `SlowToFast` for lexicographic order

        template <std::size_t Nd0, std::size_t Nd1, std::size_t Ndo, typename T, typename Comm,
                  typename XPU0, typename XPU1>
        void contraction(T alpha, const From_size<Nd0> &p0, const Coor<Nd0> &dim0,
                         const Order<Nd0> &o0, bool conj0,
                         const Components_tmpl<Nd0, T, XPU0, XPU1> &v0, const From_size<Nd1> &p1,
                         const Coor<Nd1> &dim1, const Order<Nd1> &o1, bool conj1,
                         const Components_tmpl<Nd1, T, XPU0, XPU1> &v1, T beta,
                         const From_size<Ndo> &pr, const Coor<Ndo> &dimr, const Order<Ndo> &o_r,
                         const Components_tmpl<Ndo, T, XPU0, XPU1> &vr, Comm comm, CoorOrder co) {

            if (getDebugLevel() >= 1) {
                for (const auto &i : vr.first) sync(i.it.ctx());
                for (const auto &i : vr.second) sync(i.it.ctx());
                barrier(comm);
            }

            tracker<Cpu> _t("distributed contraction", p0.ctx());

            // Check the compatibility of the tensors
            if (!check_dimensions<Nd0, Nd1, Ndo>(o0, dim0, o1, dim1, o_r, dimr))
                throw std::runtime_error("some dimension does not match");

            // Check that v0 and v1 have the same components and on the same device
            if (!check_components_compatibility(v0, v1))
                throw std::runtime_error(
                    "contraction: the two input tensors don't have the same number of components "
                    "or they don't follow the same order on the devices");

            // Get the optimal ordering for the output tensor pr_
            Order<Nd0> sug_o0;
            Order<Nd1> sug_o1;
            Order<Ndo> sug_or;
            bool swap_operands;
            suggested_orders_for_contraction(o0, dim0, conj0, o1, dim1, conj1, o_r, dimr, sug_o0,
                                             sug_o1, sug_or, swap_operands, co);
            Coor<Nd0> sug_dim0 = reorder_coor(dim0, find_permutation(o0, sug_o0));
            Coor<Nd1> sug_dim1 = reorder_coor(dim1, find_permutation(o1, sug_o1));
            Coor<Ndo> sug_dimr = reorder_coor(dimr, find_permutation(o_r, sug_or));

            // Change the partition of the input tensors so that the local portions to contract
            // are local
            auto p01 =
                get_input_partitions_for_contraction(p0, dim0, o0, sug_o0, p1, dim1, o1, sug_o1);
            auto p0_ = p01.first;
            auto p1_ = p01.second;
            Components_tmpl<Nd0, T, XPU0, XPU1> v0_ =
                reorder_tensor(p0, o0, {{}}, dim0, dim0, v0, p0_, sug_dim0, sug_o0, comm, co);
            Components_tmpl<Nd1, T, XPU0, XPU1> v1_ =
                reorder_tensor(p1, o1, {{}}, dim1, dim1, v1, p1_, sug_dim1, sug_o1, comm, co);

            // Generate the partitioning and the storage for the output tensor
            unsigned int ncomponents = v0_.first.size() + v0_.second.size();
            From_size<Ndo> pr_ = get_output_partition<Nd0, Nd1, Ndo>(p0_, sug_dim0, sug_o0, p1_,
                                                                     sug_dim1, sug_o1, sug_or)
                                     .first;
            Components_tmpl<Ndo, const T, XPU0, XPU1> vr_;
            std::vector<vector<T, XPU0>> vr0(v0_.first.size());
            for (unsigned int i = 0; i < v0_.first.size(); ++i) {
                const unsigned int componentId = v0_.first[i].componentId;
                const unsigned int pi = comm.rank * ncomponents + componentId;
                const Coor<Ndo> &dimi = pr_[pi][1];
                vr0[i] = vector<T, XPU0>(volume<Ndo>(dimi), v0_.first[i].it.ctx());
                vr_.first.push_back(
                    Component<Ndo, T, XPU0>{vr0[i], dimi, componentId, Mask<XPU0>{}});
                local_contraction<Nd0, Nd1, Ndo, T>(
                    alpha, sug_o0, p0_[pi][1], conj0, vector<const T, XPU0>(v0_.first[i].it),
                    sug_o1, p1_[pi][1], conj1, vector<const T, XPU0>(v1_.first[i].it), T{0.0},
                    sug_or, dimi, vr0[i], co);
                zeroed_repeated_tensor(p0_, sug_dim0, sug_o0, p1_, sug_dim1, sug_o1, pr_, sug_dimr,
                                       sug_or, pi, vr0[i], co);
            }
            std::vector<vector<T, XPU1>> vr1(v0_.second.size());
            for (unsigned int i = 0; i < v0_.second.size(); ++i) {
                const unsigned int componentId = v0_.second[i].componentId;
                const unsigned int pi = comm.rank * ncomponents + componentId;
                const Coor<Ndo> &dimi = pr_[pi][1];
                vr1[i] = vector<T, XPU1>(volume<Ndo>(dimi), v0_.second[i].it.ctx());
                vr_.second.push_back(
                    Component<Ndo, T, XPU1>{vr1[i], dimi, componentId, Mask<XPU1>{}});
                local_contraction<Nd0, Nd1, Ndo, T>(
                    alpha, sug_o0, p0_[pi][1], conj0, vector<const T, XPU1>(v0_.second[i].it),
                    sug_o1, p1_[pi][1], conj1, vector<const T, XPU1>(v1_.second[i].it), T{0.0},
                    sug_or, dimi, vr1[i], co);
                zeroed_repeated_tensor(p0_, sug_dim0, sug_o0, p1_, sug_dim1, sug_o1, pr_, sug_dimr,
                                       sug_or, pi, vr1[i], co);
            }

            // Scale the output tensor by beta
            copy<Ndo, Ndo, T>(beta, pr, {{}}, dimr, dimr, o_r, toConst(vr), pr, {{}}, dimr, o_r, vr,
                              comm, EWOp::Copy{}, co);

            // Scale the output tensor by beta and reduce all the subtensors to the final tensor
            copy<Ndo, Ndo, T>(1, pr_, {{}}, sug_dimr, sug_dimr, sug_or, vr_, pr, {{}}, dimr, o_r,
                              vr, comm, EWOp::Add{}, co);

            _t.stop();
            if (getDebugLevel() >= 1) {
                for (const auto &i : vr.first) sync(i.it.ctx());
                for (const auto &i : vr.second) sync(i.it.ctx());
                barrier(comm);
            }
        }

        /// Return a From_size from a partition that can be hashed and stored
        /// \param p: partitioning
        /// \return: From_size

        template <std::size_t Nd>
        From_size<Nd> get_from_size(const PartitionItem<Nd> *p, std::size_t n, Session session) {
            if (Nd == 0) return to_vector(p = nullptr, n, Cpu{session});
            return clone(to_vector(p, n, Cpu{session}));
        }
    }

    namespace detail {
        /// Approximate factorization of a number with factors of 2 and 3.
        /// The returning value is largest than 0.75 times the original value.

        struct factors_2_3 {
            unsigned int two;   ///< powers of two
            unsigned int three; ///< powers of three
            unsigned int value; ///< 2^two * 3^three

            /// Empty construction; initialize to 1
            factors_2_3() : two(0), three(0), value(1) {}

            /// Constructor
            /// \param number: value to factorize

            factors_2_3(unsigned int number) {
                if (number == 0) throw std::runtime_error("unsupported value");

                // a) Try to exactly factorize the number with powers of two and three
                two = three = 0;
                value = 1;
                unsigned int remaining = number;
                for (; remaining % 2 == 0; ++two, remaining /= 2, value *= 2)
                    ;
                for (; remaining % 3 == 0; ++three, remaining /= 3, value *= 3)
                    ;

                // b) Find as many powers as possible of tree and then two
                for (; remaining >= 3; ++three, remaining /= 3, value *= 3)
                    ;
                if (remaining >= 2) ++two, remaining /= 2, value *= 2;

                // c) Try to exchange factors of 3 by 4
                for (; three > 0 && value * 4 / 3 <= number;
                     --three, two += 2, value = value * 4 / 3)
                    ;
            }

            /// Internal constructor
            factors_2_3(unsigned int two, unsigned int three, unsigned int value)
                : two(two), three(three), value(value) {}

            factors_2_3 operator*(const factors_2_3 &v) const {
                return {two + v.two, three + v.three, value * v.value};
            }
        };
    }

    /// Return the number of processes in each direction to partition the tensor
    /// \param order: dimension labels
    /// \param dim: dimension size for the tensor
    /// \param dist_labels: labels to distribute
    /// \param nprocs: number of precesses

    template <std::size_t Nd, typename std::enable_if<(Nd > 0), bool>::type = true>
    Coor<Nd> partitioning_distributed_procs(const char *order, const Coor<Nd> &dim,
                                            const char *dist_labels, unsigned int nprocs) {

        Coor<Nd> p; // returning value

        // The default is no distribution, which is one proc in each direction
        for (std::size_t i = 0; i < Nd; ++i) p[i] = 1;

        // Get the labels that are going to be distributed
        Order<Nd> order_ = detail::toArray<Nd>(order, "order");
        Coor<Nd> dist_perm;
        unsigned int dist_n = 0;
        for (unsigned int i = 0, n = std::strlen(dist_labels); i < n; ++i) {
            const auto &it = std::find(order_.begin(), order_.end(), dist_labels[i]);
            if (it != order_.end() && dim[it - order_.begin()] > 1)
                dist_perm[dist_n++] = it - order_.begin();
        }

        // Return the default distribution If no dimension is going to be distributed or the tensor is empty
        if (dist_n == 0 || detail::volume(dim) == 0 || nprocs <= 1) return p;

        std::array<detail::factors_2_3, Nd> p_f23;
        for (unsigned int i = 0; i < dist_n; ++i) p_f23[i] = detail::factors_2_3(1);
        detail::factors_2_3 vol_p(1);

        // Iteratively put factors 2 and 3 on the coordinates with largest size per process
        detail::factors_2_3 nprocs_f23(nprocs);
        std::array<detail::factors_2_3, 2> factors{3u, 2u};
        while (true) {
            // Sort the dimensions by local size from largest to smalles
            Coor<Nd> perm;
            for (unsigned int j = 0; j < dist_n; ++j) perm[j] = j;
            for (unsigned int j = 0; j < dist_n; ++j) {
                unsigned int large_i = j;
                std::size_t large_val = dim[dist_perm[perm[j]]] / p_f23[perm[j]].value;
                for (unsigned int i = j + 1; i < dist_n; ++i) {
                    std::size_t val = dim[dist_perm[perm[i]]] / p_f23[perm[i]].value;
                    if (large_val < val) large_i = i, large_val = val;
                }
                std::swap(perm[j], perm[large_i]);
            }

            // Try to put a factor of three or two in that direction
            bool factor_applied = false;
            for (unsigned int j = 0; j < dist_n; ++j) {
                for (const auto &factor : factors) {
                    if (nprocs_f23.value % (vol_p.value * factor.value) == 0) {
                        p_f23[perm[j]] = p_f23[perm[j]] * factor;
                        vol_p = vol_p * factor;
                        factor_applied = true;
                        break;
                    }
                }
                if (factor_applied) break;
            }
            if (factor_applied) continue;

            // Get out if we cannot put more factors
            break;
        }

        for (unsigned int i = 0; i < dist_n; ++i) p[dist_perm[i]] = p_f23[i].value;
        assert(detail::volume(p) <= nprocs && detail::volume(p) >= nprocs * 3 / 4);
        return p;
    }

    /// Return a partitioning for a tensor of `dim` dimension onto a grid of processes
    /// \param order: (can be null) dimension labels
    /// \param dim: dimension size for the tensor
    /// \param procs: number of processes in each direction
    /// \param dist_labels: (can be null) order use to assign the processes to each subtensor
    /// \param nprocs: (optional) number of precesses

    template <std::size_t Nd>
    std::vector<PartitionItem<Nd>> basic_partitioning(const char *order, Coor<Nd> dim,
                                                      Coor<Nd> procs, const char *dist_labels,
                                                      int nprocs = -1) {
        // Check other arguments
        int vol_procs = (int)detail::volume<Nd>(procs);
        if (nprocs >= 0 && vol_procs > nprocs)
            std::runtime_error(
                "The total number of processes from `procs` is greater than `nprocs`");

        // Reorder the labels starting with dist_labels
        Coor<Nd> perm;
        if (order != nullptr && dist_labels != nullptr) {
            if (std::strlen(order) != Nd)
                throw std::runtime_error("basic_partitioning: invalid `order`, its length doesn't "
                                         "match the template parameter");
            const unsigned int n = std::strlen(dist_labels);
            unsigned int dist_n = 0;
            for (unsigned int i = 0; i < n; ++i) {
                const auto &it = std::find(order, order + Nd, dist_labels[i]);
                if (it != order + Nd) perm[dist_n++] = it - order;
            }
            for (unsigned int i = 0; i < Nd; ++i) {
                const auto &it = std::find(dist_labels, dist_labels + n, order[i]);
                if (it == dist_labels + n) perm[dist_n++] = i;
            }
        } else {
            for (unsigned int i = 0; i < Nd; ++i) perm[i] = i;
        }

        std::vector<PartitionItem<Nd>> fs(nprocs < 0 ? vol_procs : nprocs);
        Coor<Nd> procs_perm = detail::reorder_coor(procs, perm);
        Coor<Nd> stride_perm = detail::get_strides<IndexType>(procs_perm, SlowToFast);
        for (int rank = 0; rank < vol_procs; ++rank) {
            Coor<Nd> cproc = detail::index2coor(rank, procs_perm, stride_perm);
            for (std::size_t i = 0; i < Nd; ++i) {
                // Number of elements in process with rank 'cproc[i]' on dimension 'i'
                fs[rank][1][perm[i]] = dim[perm[i]] / procs_perm[i] +
                                       (dim[perm[i]] % procs_perm[i] > cproc[i] ? 1 : 0);

                // First coordinate in process with rank 'rank' on dimension 'i'
                fs[rank][0][perm[i]] = fs[rank][1][perm[i]] == dim[perm[i]]
                                           ? 0
                                           : dim[perm[i]] / procs_perm[i] * cproc[i] +
                                                 std::min(cproc[i], dim[perm[i]] % procs_perm[i]);
            }

            // Normalize empty ranges
            if (detail::volume(fs[rank][1])) fs[rank][0] = fs[rank][1] = Coor<Nd>{{}};
        }

        return fs;
    }

    /// Return a partitioning for a tensor of `dim` dimension onto a grid of processes
    /// \param dim1: dimension size for the tensor
    /// \param procs: number of processes on each dimension
    /// \param nprocs: (optional) total number of processes; if not given or it is less than the zero,
    ///                it will be the product of all elements in `procs`
    /// \param replicate: (optional) if true and the total processes of `procs` is one, then replicate
    ///                   the support of the tensor on every process
    /// \param ext_power: (optional) extend the support that many units in the positive and negative
    ///                   direction for each dimension

    template <std::size_t Nd>
    std::vector<PartitionItem<Nd>> basic_partitioning(Coor<Nd> dim, Coor<Nd> procs, int nprocs = -1,
                                                      bool replicate = false,
                                                      Coor<Nd> ext_power = {{}}) {
        int vol_procs = (int)detail::volume<Nd>(procs);
        if (nprocs >= 0 && vol_procs > nprocs)
            std::runtime_error(
                "The total number of processes from `procs` is greater than `nprocs`");
        for (std::size_t i = 0; i < Nd; ++i)
            if (ext_power[i] < 0) throw std::runtime_error("Unsupported value for `power`");

        std::vector<PartitionItem<Nd>> fs(nprocs < 0 ? vol_procs : nprocs);
        Coor<Nd> stride = detail::get_strides<IndexType>(procs, SlowToFast);
        for (int rank = 0; rank < vol_procs; ++rank) {
            Coor<Nd> cproc = detail::index2coor(rank, procs, stride);
            for (std::size_t i = 0; i < Nd; ++i) {
                // Number of elements in process with rank 'cproc[i]' on dimension 'i'
                fs[rank][1][i] = std::min(
                    dim[i] / procs[i] + (dim[i] % procs[i] > cproc[i] ? 1 : 0) + ext_power[i] * 2,
                    dim[i]);

                // First coordinate in process with rank 'rank' on dimension 'i'
                fs[rank][0][i] = fs[rank][1][i] == dim[i] ? 0
                                                          : (dim[i] / procs[i] * cproc[i] +
                                                             std::min(cproc[i], dim[i] % procs[i]) -
                                                             ext_power[i] + dim[i]) %
                                                                dim[i];
            }
        }
        if (replicate && vol_procs == 1)
            for (auto &fsi : fs) fsi = fs[0];
        return fs;
    }

#ifdef SUPERBBLAS_USE_MPI
    /// Copy the content of plural tensor v0 into v1
    /// \param alpha: factor applied to v0
    /// \param p0: partitioning of the origin tensor in consecutive ranges
    /// \param mpicomm: MPI communicator context
    /// \param ncomponents0: number of consecutive components in each MPI rank
    /// \param o0: dimension labels for the origin tensor
    /// \param from0: first coordinate to copy from the origin tensor
    /// \param size0: number of elements to copy in each dimension
    /// \param v0: vector of data pointers for the origin tensor
    /// \param mask0: vector of mask pointers for the origin tensor
    /// \param ctx0: context for each data pointer in v0
    /// \param p1: partitioning of the destination tensor in consecutive ranges
    /// \param o1: dimension labels for the destination tensor
    /// \param dim1: dimension size for the destination tensor
    /// \param from1: coordinate in destination tensor where first coordinate from origin tensor is copied
    /// \param v1: vector of data pointers for the origin tensor
    /// \param mask1: vector of mask pointers for the origin tensor
    /// \param ctx1: context for each data pointer in v1
    /// \param co: coordinate linearization order; either `FastToSlow` for natural order or `SlowToFast` for lexicographic order
    /// \param request: (optional) return a callback to finish the operation later with `wait`
    /// \param session: (optional) concurrent calls should have different session

    template <std::size_t Nd0, std::size_t Nd1, typename T, typename Q>
    void copy(typename elem<T>::type alpha, const PartitionItem<Nd0> *p0, int ncomponents0,
              const char *o0, const Coor<Nd0> &from0, const Coor<Nd0> &size0, const Coor<Nd0> &dim0,
              const T **v0, const MaskType **mask0, const Context *ctx0,
              const PartitionItem<Nd1> *p1, int ncomponents1, const char *o1,
              const Coor<Nd1> &from1, const Coor<Nd1> &dim1, Q **v1, const MaskType **mask1,
              const Context *ctx1, MPI_Comm mpicomm, CoorOrder co, CopyAdd copyadd,
              Request *request = nullptr, Session session = 0) {

        detail::MpiComm comm = detail::get_comm(mpicomm);

        Request r = detail::copy<Nd0, Nd1>(
            alpha, detail::get_from_size(p0, ncomponents0 * comm.nprocs, session), from0, size0,
            dim0, detail::toArray<Nd0>(o0, "o0"),
            detail::get_components<Nd0>(v0, mask0, ctx0, ncomponents0, p0, comm, session),
            detail::get_from_size(p1, ncomponents1 * comm.nprocs, session), from1, dim1,
            detail::toArray<Nd1>(o1, "o1"),
            detail::get_components<Nd1>(v1, mask1, ctx1, ncomponents1, p1, comm, session), comm,
            copyadd, co);

        if (request)
            *request = r;
        else
            wait(r);
    }
#endif // SUPERBBLAS_USE_MPI

    /// Copy the content of plural tensor v0 into v1
    /// \param alpha: factor applied to v0
    /// \param p0: partitioning of the origin tensor in consecutive ranges
    /// \param ncomponents0: number of consecutive components in each MPI rank
    /// \param o0: dimension labels for the origin tensor
    /// \param from0: first coordinate to copy from the origin tensor
    /// \param size0: number of elements to copy in each dimension
    /// \param dim0: dimension size for the origin tensor
    /// \param v0: vector of data pointers for the origin tensor
    /// \param data0: vector of mask pointers for the origin tensor
    /// \param ctx0: context for each data pointer in v0
    /// \param p1: partitioning of the destination tensor in consecutive ranges
    /// \param o1: dimension labels for the destination tensor
    /// \param from1: coordinate in destination tensor where first coordinate from origin tensor is copied
    /// \param dim1: dimension size for the destination tensor
    /// \param v1: vector of data pointers for the origin tensor
    /// \param mask1: vector of mask pointers for the origin tensor
    /// \param ctx1: context for each data pointer in v1
    /// \param co: coordinate linearization order; either `FastToSlow` for natural order or `SlowToFast` for lexicographic order
    /// \param request: (optional) return a callback to finish the operation later with `wait`
    /// \param session: concurrent calls should have different session

    template <std::size_t Nd0, std::size_t Nd1, typename T, typename Q>
    void copy(typename elem<T>::type alpha, const PartitionItem<Nd0> *p0, int ncomponents0,
              const char *o0, const Coor<Nd0> from0, const Coor<Nd0> size0, const Coor<Nd0> dim0,
              const T **v0, const MaskType **mask0, const Context *ctx0,
              const PartitionItem<Nd1> *p1, int ncomponents1, const char *o1, const Coor<Nd1> from1,
              const Coor<Nd1> dim1, Q **v1, const MaskType **mask1, const Context *ctx1,
              CoorOrder co, CopyAdd copyadd, Request *request = nullptr, Session session = 0) {

        detail::SelfComm comm = detail::get_comm();

        wait(detail::copy<Nd0, Nd1>(
            alpha, detail::get_from_size(p0, ncomponents0 * comm.nprocs, session), from0, size0,
            dim0, detail::toArray<Nd0>(o0, "o0"),
            detail::get_components<Nd0>(v0, mask0, ctx0, ncomponents0, p0, comm, session),
            detail::get_from_size(p1, ncomponents1 * comm.nprocs, session), from1, dim1,
            detail::toArray<Nd1>(o1, "o1"),
            detail::get_components<Nd1>(v1, mask1, ctx1, ncomponents1, p1, comm, session), comm,
            copyadd, co));
        if (request) *request = Request{};
    }

#ifdef SUPERBBLAS_USE_MPI
    /// Contract two tensors: vr = alpha * contraction(v0, v1) + beta * vr
    /// \param alpha: factor on the contraction
    /// \param p0: partitioning of the first origin tensor in consecutive ranges
    /// \param ncomponents0: number of consecutive components in each MPI rank
    /// \param o0: dimension labels for the first operator
    /// \param conj0: whether element-wise conjugate the first operator
    /// \param v0: data for the first operator
    /// \param ctx0: context for each data pointer in v0
    /// \param p1: partitioning of the second origin tensor in consecutive ranges
    /// \param ncomponents1: number of consecutive components in each MPI rank
    /// \param o1: dimension labels for the second operator
    /// \param conj1: whether element-wise conjugate the second operator
    /// \param v1: data for the second operator
    /// \param ctx1: context for each data pointer in v1
    /// \param beta: factor on the destination tensor
    /// \param pr: partitioning of the resulting tensor in consecutive ranges
    /// \param ncomponentsr: number of consecutive components in each MPI rank
    /// \param o_r: dimension labels for the output operator
    /// \param vr: data for the second operator
    /// \param ctxr: context for each data pointer in vr
    /// \param co: coordinate linearization order; either `FastToSlow` for natural order or `SlowToFast` for lexicographic order
    /// \param session: concurrent calls should have different session

    template <std::size_t Nd0, std::size_t Nd1, std::size_t Ndo, typename T,
              typename std::enable_if<detail::supported_type_for_contractions<T>::value,
                                      bool>::type = true>
    void contraction(T alpha, const PartitionItem<Nd0> *p0, const Coor<Nd0> &dim0, int ncomponents0,
                     const char *o0, bool conj0, const T **v0, const Context *ctx0,
                     const PartitionItem<Nd1> *p1, const Coor<Nd1> &dim1, int ncomponents1,
                     const char *o1, bool conj1, const T **v1, const Context *ctx1, T beta,
                     const PartitionItem<Ndo> *pr, const Coor<Ndo> &dimr, int ncomponentsr,
                     const char *o_r, T **vr, const Context *ctxr, MPI_Comm mpicomm, CoorOrder co,
                     Session session = 0) {

        Order<Nd0> o0_ = detail::toArray<Nd0>(o0, "o0");
        Order<Nd1> o1_ = detail::toArray<Nd1>(o1, "o1");
        Order<Ndo> o_r_ = detail::toArray<Ndo>(o_r, "o_r");

        detail::MpiComm comm = detail::get_comm(mpicomm);

        detail::contraction<Nd0, Nd1, Ndo>(
            alpha, detail::get_from_size(p0, ncomponents0 * comm.nprocs, session), dim0, o0_, conj0,
            detail::get_components<Nd0>((T **)v0, nullptr, ctx0, ncomponents0, p0, comm, session),
            detail::get_from_size(p1, ncomponents1 * comm.nprocs, session), dim1, o1_, conj1,
            detail::get_components<Nd1>((T **)v1, nullptr, ctx1, ncomponents1, p1, comm, session),
            beta, detail::get_from_size(pr, ncomponentsr * comm.nprocs, session), dimr, o_r_,
            detail::get_components<Ndo>(vr, nullptr, ctxr, ncomponentsr, pr, comm, session), comm,
            co);
    }

    template <std::size_t Nd0, std::size_t Nd1, std::size_t Ndo, typename T,
              typename std::enable_if<!detail::supported_type_for_contractions<T>::value,
                                      bool>::type = true>
    void contraction(T, const PartitionItem<Nd0> *, const Coor<Nd0> &, int, const char *, bool,
                     const T **, const Context *, const PartitionItem<Nd1> *, const Coor<Nd1> &,
                     int, const char *, bool, const T **, const Context *, T,
                     const PartitionItem<Ndo> *, const Coor<Ndo> &, int, const char, T **,
                     const Context *, MPI_Comm, CoorOrder, Session = 0) {
        throw std::runtime_error("contraction: unsupported type");
    }
#endif // SUPERBBLAS_USE_MPI

    /// Contract two tensors: vr = alpha * contraction(v0, v1) + beta * vr
    /// \param alpha: factor on the contraction
    /// \param p0: partitioning of the first origin tensor in consecutive ranges
    /// \param ncomponents0: number of consecutive components in each MPI rank
    /// \param o0: dimension labels for the first operator
    /// \param conj0: whether element-wise conjugate the first operator
    /// \param v0: data for the first operator
    /// \param ctx0: context for each data pointer in v0
    /// \param p1: partitioning of the second origin tensor in consecutive ranges
    /// \param ncomponents1: number of consecutive components in each MPI rank
    /// \param o1: dimension labels for the second operator
    /// \param conj1: whether element-wise conjugate the second operator
    /// \param v1: data for the second operator
    /// \param ctx1: context for each data pointer in v1
    /// \param beta: factor on the destination tensor
    /// \param pr: partitioning of the resulting tensor in consecutive ranges
    /// \param ncomponentsr: number of consecutive components in each MPI rank
    /// \param o_r: dimension labels for the output operator
    /// \param vr: data for the second operator
    /// \param ctxr: context for each data pointer in vr
    /// \param co: coordinate linearization order; either `FastToSlow` for natural order or `SlowToFast` for lexicographic order
    /// \param session: concurrent calls should have different session

    template <std::size_t Nd0, std::size_t Nd1, std::size_t Ndo, typename T,
              typename std::enable_if<detail::supported_type_for_contractions<T>::value,
                                      bool>::type = true>
    void contraction(T alpha, const PartitionItem<Nd0> *p0, const Coor<Nd0> &dim0, int ncomponents0,
                     const char *o0, bool conj0, const T **v0, const Context *ctx0,
                     const PartitionItem<Nd1> *p1, const Coor<Nd1> &dim1, int ncomponents1,
                     const char *o1, bool conj1, const T **v1, const Context *ctx1, T beta,
                     const PartitionItem<Ndo> *pr, const Coor<Ndo> &dimr, int ncomponentsr,
                     const char *o_r, T **vr, const Context *ctxr, CoorOrder co,
                     Session session = 0) {

        Order<Nd0> o0_ = detail::toArray<Nd0>(o0, "o0");
        Order<Nd1> o1_ = detail::toArray<Nd1>(o1, "o1");
        Order<Ndo> o_r_ = detail::toArray<Ndo>(o_r, "o_r");

        detail::SelfComm comm = detail::get_comm();

        detail::contraction<Nd0, Nd1, Ndo>(
            alpha, detail::get_from_size(p0, ncomponents0 * comm.nprocs, session), dim0, o0_, conj0,
            detail::get_components<Nd0>((T **)v0, nullptr, ctx0, ncomponents0, p0, comm, session),
            detail::get_from_size(p1, ncomponents1 * comm.nprocs, session), dim1, o1_, conj1,
            detail::get_components<Nd1>((T **)v1, nullptr, ctx1, ncomponents1, p1, comm, session),
            beta, detail::get_from_size(pr, ncomponentsr * comm.nprocs, session), dimr, o_r_,
            detail::get_components<Ndo>(vr, nullptr, ctxr, ncomponentsr, pr, comm, session), comm,
            co);
    }

    template <std::size_t Nd0, std::size_t Nd1, std::size_t Ndo, typename T,
              typename std::enable_if<!detail::supported_type_for_contractions<T>::value,
                                      bool>::type = true>
    void contraction(T, const PartitionItem<Nd0> *, const Coor<Nd0> &, int, const char *, bool,
                     const T **, const Context *, const PartitionItem<Nd1> *, const Coor<Nd1> &,
                     int, const char *, bool, const T **, const Context *, T,
                     const PartitionItem<Ndo> *, const Coor<Ndo> &, int, const char, T **,
                     const Context *, CoorOrder, Session = 0) {
        throw std::runtime_error("contraction: unsupported type");
    }

    /// Return the subranges resulting from subtracting a range, that is, making a hole
    /// \param from: first element of the range to subtract
    /// \param size: number of elements in each direction of the range to subtract
    /// \param dim: total number of elements in each direction

    template <std::size_t N>
    std::vector<std::array<Coor<N>, 2>> make_hole(const Coor<N> &from, const Coor<N> &size,
                                                       const Coor<N> &dim) {
        /// Shortcut when N == 0
        if (N == 0) return {};

        /// Shortcut when subtracting an empty range
        if (detail::volume(size) == 0)
            return std::vector<std::array<Coor<N>, 2>>(1, std::array<Coor<N>, 2>{Coor<N>{{}}, dim});

        // In the general case, return as many subranges as dimensions, each of the subranges
        // follows the pattern
        //  returned |  Coor 0  |  Coor 1  |  Coor 2  |
        //  subrange | subrange | subrange | subrange | ...
        //  --------------------------------------------
        //      0    | antihole |   full   |  full    | ...
        //      1    |   hole   | antihole |  full    | ...
        //      2    |   hole   |   hole   | antihole | ...
        //    ...

        std::vector<std::array<Coor<N>, 2>> r; // subranges to return
        r.reserve(N);
        for (std::size_t i = 0; i < N; ++i) {
            Coor<N> nfrom, nsize;
            // Fill with hole
            for (std::size_t j = 0; j < i; j++) {
                nfrom[j] = from[j];
                nsize[j] = size[j];
            }

            // Fill with the antihole
            nfrom[i] = detail::normalize_coor(from[i] + size[i], dim[i]);
            nsize[i] = dim[i] - size[i];

            // Fill with full
            for (std::size_t j = i + 1; j < N; j++) {
                nfrom[j] = 0;
                nsize[j] = dim[j];
            }

            r.push_back({nfrom, nsize});
        }

	return r;
    }
}

#endif //  __SUPERBBLAS_DIST__<|MERGE_RESOLUTION|>--- conflicted
+++ resolved
@@ -684,31 +684,10 @@
             tracker<XPU> _t(std::string("unpack ") + platformToStr(v.it.ctx()), v.it.ctx());
 
             // Transfer the buffer to the destination device
-<<<<<<< HEAD
-            vector<T, XPU> buf = makeSure(r.buf, v.it.ctx());
-            _t.cost += (double)sizeof(T) * buf.size();
-
-            // Do the addition
-            std::size_t ncomponents = r.indices.size() / comm.nprocs;
-            _t.cost = 0;
-            for (std::size_t i = 0; i < r.indices.size(); ++i) {
-                if (i / ncomponents == comm.rank) continue;
-                std::size_t displ = r.displ[i / ncomponents] * (MpiTypeSize / sizeof(T));
-                for (unsigned int j = 0; j < r.indices[i].size(); j++) {
-                    const T *data = buf.data() + displ;
-                    copy_n<IndexType, T, T>(alpha, data, nullptr, v.it.ctx(),
-                                            r.indices[i][j].size(),
-                                            v.it.data() + r.indices_disp[i][j],
-                                            r.indices[i][j].begin(), v.it.ctx(), EWOP{});
-                    displ += r.indices[i][j].size();
-                }
-            }
-=======
             copy_n<IndexType, T, T>(alpha, r.buf.data(), r.indices_buf.data(), r.buf.ctx(),
                                     r.indices.size(), v.it.data(), r.indices.data(), v.it.ctx(),
                                     EWOP{});
             _t.cost = (double)sizeof(T) * r.indices.size();
->>>>>>> 1ea0624a
         }
 
         /// Asynchronous sending and receiving
