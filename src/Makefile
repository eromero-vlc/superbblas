include ../make.inc

MAIN_HEADER := ../include/superbblas.h
OTHER_HEADERS := \
  ../include/superbblas/superbblas_lib.h \
  ../include/superbblas/alloc.h \
  ../include/superbblas/blas_cpu_tmpl.hpp \
  ../include/superbblas/blas.h \
  ../include/superbblas/bsr.h \
  ../include/superbblas/cblas.h \
  ../include/superbblas/cache.h \
  ../include/superbblas/copy_n.h \
  ../include/superbblas/crc32.h \
  ../include/superbblas/dense.h \
  ../include/superbblas/dist.h \
  ../include/superbblas/performance.h \
  ../include/superbblas/platform.h \
  ../include/superbblas/runtime_features.h \
  ../include/superbblas/storage.h \
  ../include/superbblas/template.h \
  ../include/superbblas/template_types.h \
  ../include/superbblas/template_undef.h \
<<<<<<< HEAD
  ../include/superbblas/tenfucks.h \
  ../include/superbblas/tensor.h
=======
  ../include/superbblas/tensor.h \
  ../include/superbblas/version.h
>>>>>>> 4f18a7d2
TESTS := \
  ../tests/blas.cpp \
  ../tests/bsr.cpp \
  ../tests/bsr_hist.cpp \
  ../tests/contract.cpp \
  ../tests/dense.cpp \
  ../tests/dist.cpp \
  ../tests/storage.cpp \
  ../tests/storage_details.cpp \
  ../tests/tenfucks.cpp

SOURCE := $(MAIN_HEADER) $(OTHER_HEADERS)

INCLUDE := -I../include

#
# Go throw the source code and filter out generated code for superbblas_flags.h
#

$(BUILDDIR)/superbblas_flags.h: $(SOURCE)
	echo "// This file is generated automatically. Please don't modify" > $@
	echo "#ifndef __SUPERBBLAS_SUPERBBLAS_FLAGS__" >> $@
	echo "#define __SUPERBBLAS_SUPERBBLAS_FLAGS__" >> $@
ifeq ($(TARGET), cpu)
	$(CXX) -E $(INCLUDE) ${CXXFLAGS} -DSUPERBBLAS_CREATING_FLAGS ../include/superbblas.h | $(PYTHON) tools/ctemplate >> $@
endif
ifeq ($(TARGET), cuda)
	${NVCC} -E ${MPISBFLAG} ${NVCCFLAGS} -Xcompiler '${CXXFLAGS} ${MPIINCFLAGS}' -DSUPERBBLAS_CREATING_FLAGS ../include/superbblas.h | $(PYTHON) tools/ctemplate >> $@
endif
ifeq ($(TARGET), hip)
	${HIP} -x c++ -E ${MPISBFLAG} ${HIPFLAGS} ${CXXFLAGS} ${MPIINCFLAGS} -DSUPERBBLAS_CREATING_FLAGS ../include/superbblas.h | $(PYTHON) tools/ctemplate >> $@
endif
	echo "#endif // __SUPERBBLAS_SUPERBBLAS_FLAGS__" >> $@

#
# Go throw the source code and filter out generated code for superbblas_lib.cpp
# The file is split in ten pieces to cut down the compilation time
#

LIB_SOURCE_STEM := $(BUILDDIR)/superbblas_lib
SOURCE_LIB := $(patsubst %,%.cpp,$(subst %,$(LIB_SOURCE_STEM),%_0 %_1 %_2 %_3 %_4 %_5 %_6 %_7 %_8 %_9))
OBJECT_LIB := $(patsubst %.cpp,%.o,$(SOURCE_LIB))

$(LIB_SOURCE_STEM): $(SOURCE)
ifeq ($(TARGET), cpu)
	$(CXX) -E $(INCLUDE) ${CXXFLAGS} -DSUPERBBLAS_CREATING_LIB ../include/superbblas.h | $(PYTHON) tools/ctemplate > $@
endif
ifeq ($(TARGET), cuda)
	${NVCC} -E ${MPISBFLAG} ${NVCCFLAGS} -Xcompiler '${CXXFLAGS} ${MPIINCFLAGS}' -DSUPERBBLAS_CREATING_LIB ../include/superbblas.h | $(PYTHON) tools/ctemplate > $@
endif
ifeq ($(TARGET), hip)
	${HIP} -x c++ -E ${MPISBFLAG} ${HIPFLAGS} ${CXXFLAGS} ${MPIINCFLAGS} -DSUPERBBLAS_CREATING_LIB ../include/superbblas.h | $(PYTHON) tools/ctemplate > $@
endif

$(SOURCE_LIB): $(LIB_SOURCE_STEM).split

$(LIB_SOURCE_STEM).split: $(LIB_SOURCE_STEM)
	split -d -n l/10 -a 1 $< $(LIB_SOURCE_STEM)_
	for i in $(LIB_SOURCE_STEM)_? ; do \
		( \
			echo "// This file is generated automatically. Please, do not modify"; \
			echo "#include \"superbblas.h\""; \
			echo "using namespace superbblas; using namespace detail;";  \
			cat $$i \
		) > $${i}.cpp; \
	done
	touch $(LIB_SOURCE_STEM).split

%.o: %.cpp
ifeq ($(TARGET), cpu)
	${CXX} -c $(INCLUDE) ${CXXFLAGS} $< -o $@
endif
ifeq ($(TARGET), cuda)
	${NVCC} -c ${INCLUDE} ${MPISBFLAG} ${NVCCFLAGS} ${NVCCSTDLANG} -Xcompiler '${CXXFLAGS} ${MPIINCFLAGS}' $< -o $@
endif
ifeq ($(TARGET), hip)
	${HIP} -c ${INCLUDE} ${MPISBFLAG} ${HIPFLAGS} ${HIPSTDLANG} ${CXXFLAGS} ${MPIINCFLAGS} $< -o $@
endif


$(OBJECT_LIB): $(BUILDDIR)/superbblas_flags.h

pkgconfig_file := $(libdir)/pkgconfig/superbblas.pc

install: $(OBJECT_LIB) install_headers $(pkgconfig_file)
	@rm -f $(LIBRARY)
	install -d $(libdir)
ifeq ($(UNAME), Darwin)
	libtool -static -o $(LIBRARY) $(OBJECT_LIB) -no_warning_for_no_symbols
else
	$(AR) r $(LIBRARY) $(OBJECT_LIB)
	$(RANLIB) $(LIBRARY)
endif
	install -m 644 $(LIBRARY) $(libdir)

install_headers: $(BUILDDIR)/superbblas_flags.h
	install -d $(includedir)
	install -d $(includedir)/superbblas
	install -m 644 $(MAIN_HEADER) $(includedir)
	install -m 644 $(BUILDDIR)/superbblas_flags.h $(includedir)/superbblas
ifeq ($(INSTALL_LINK_SOURCE), yes)
	for i in $(OTHER_HEADERS) ; do ln -fs $$PWD/$$i $(includedir)/superbblas/ ; done
else
	install -m 644 $(OTHER_HEADERS) $(includedir)/superbblas
endif

$(pkgconfig_file):
	install -d $(libdir)/pkgconfig
	echo prefix=$(PREFIX) > $@
	echo libdir=$(libdir) >> $@
	echo includedir=$(includedir) >> $@
	echo superbblas_config=$(CXXFLAGS) $(MPISBFLAG) >> $@
	echo "Name: superbblas" >> $@
	echo "Description: tensor library based on BLAS" >> $@
	echo "Version: 0.1" >> $@
	echo "URL: https://github.com/eromero-vlc/superbblas" >> $@
	echo "Libs: -L\$${libdir} -lsuperbblas" >> $@
ifeq ($(TARGET), cuda)
	echo "Libs.private: cublas" >> $@
endif
ifeq ($(TARGET), hip)
	echo "Libs.private: hipblas" >> $@
endif

format:
	clang-format -i ${MAIN_HEADER} ${OTHER_HEADERS} $(TESTS)

clean:
	rm -f $(BUILDDIR)/superbblas_flags.h $(BUILDDIR)/superbblas_lib.cpp $(BUILDDIR)/superbblas_lib.o $(LIBRARY)

.PHONY: install install_headers format clean $(pkgconfig_file)<|MERGE_RESOLUTION|>--- conflicted
+++ resolved
@@ -20,13 +20,9 @@
   ../include/superbblas/template.h \
   ../include/superbblas/template_types.h \
   ../include/superbblas/template_undef.h \
-<<<<<<< HEAD
   ../include/superbblas/tenfucks.h \
-  ../include/superbblas/tensor.h
-=======
   ../include/superbblas/tensor.h \
   ../include/superbblas/version.h
->>>>>>> 4f18a7d2
 TESTS := \
   ../tests/blas.cpp \
   ../tests/bsr.cpp \
